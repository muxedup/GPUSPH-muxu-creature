/*  Copyright 2011-2013 Alexis Herault, Giuseppe Bilotta, Robert A. Dalrymple, Eugenio Rustico, Ciro Del Negro

    Istituto Nazionale di Geofisica e Vulcanologia
        Sezione di Catania, Catania, Italy

    Università di Catania, Catania, Italy

    Johns Hopkins University, Baltimore, MD

    This file is part of GPUSPH.

    GPUSPH is free software: you can redistribute it and/or modify
    it under the terms of the GNU General Public License as published by
    the Free Software Foundation, either version 3 of the License, or
    (at your option) any later version.

    GPUSPH is distributed in the hope that it will be useful,
    but WITHOUT ANY WARRANTY; without even the implied warranty of
    MERCHANTABILITY or FITNESS FOR A PARTICULAR PURPOSE.  See the
    GNU General Public License for more details.

    You should have received a copy of the GNU General Public License
    along with GPUSPH.  If not, see <http://www.gnu.org/licenses/>.
*/

#ifndef _FORCES_CUH_
#define _FORCES_CUH_

#include "particledefine.h"
#include "physparams.h"
#include "simparams.h"

/* Important notes on block sizes:
	- all kernels accessing the neighbor list MUST HAVE A BLOCK
	MULTIPLE OF NEIBINDEX_INTERLEAVE
	- a parallel reduction for adaptive dt is done inside forces, block
	size for forces MUST BE A POWER OF 2
 */
#if (__COMPUTE__ >= 20)
	#define BLOCK_SIZE_FORCES		128
	#define BLOCK_SIZE_CALCVORT		128
	#define MIN_BLOCKS_CALCVORT		6
	#define BLOCK_SIZE_CALCTEST		128
	#define MIN_BLOCKS_CALCTEST		6
	#define BLOCK_SIZE_SHEPARD		128
	#define MIN_BLOCKS_SHEPARD		6
	#define BLOCK_SIZE_MLS			128
	#define MIN_BLOCKS_MLS			6
	#define BLOCK_SIZE_SPS			128
	#define MIN_BLOCKS_SPS			6
	#define BLOCK_SIZE_FMAX			256
	#define MAX_BLOCKS_FMAX			64
#else
	#define BLOCK_SIZE_FORCES		64
	#define BLOCK_SIZE_CALCVORT		128
	#define MIN_BLOCKS_CALCVORT		1
	#define BLOCK_SIZE_CALCTEST		128
	#define MIN_BLOCKS_CALCTEST		1
	#define BLOCK_SIZE_SHEPARD		224
	#define MIN_BLOCKS_SHEPARD		1
	#define BLOCK_SIZE_MLS			128
	#define MIN_BLOCKS_MLS			1
	#define BLOCK_SIZE_SPS			128
	#define MIN_BLOCKS_SPS			1
	#define BLOCK_SIZE_FMAX			256
	#define MAX_BLOCKS_FMAX			64
#endif


extern "C"
{
void
setforcesconstants(const SimParams *simaprams, const PhysParams *physparams,
	float3 const& worldOrigin, uint3 const& gridSize, float3 const& cellSize,
	idx_t const& allocatedParticles);

void
getforcesconstants(PhysParams *physparams);

void
setplaneconstants(int numPlanes, const float* PlanesDiv, const float4* Planes);

void
setgravity(float3 const& gravity);

void
setforcesrbcg(const float3* cg, int numbodies);

void
setforcesrbstart(const uint* rbfirstindex, int numbodies);

float
forces(
	const	float4	*pos,
<<<<<<< HEAD
			float2	*verPos[],
=======
	const	float2	* const vertPos[],
>>>>>>> 08515c3e
	const	float4	*vel,
			float4	*forces,
	const	float4	*oldGGam,
			float4	*newGGam,
	const	float4	*boundelem,
			float4	*rbforces,
			float4	*rbtorques,
			float4	*xsph,
	const	particleinfo	*info,
	const	hashKey	*particleHash,
	const	uint	*cellStart,
	const	neibdata*neibsList,
			uint	numParticles,
			uint	particleRangeEnd,
			float	deltap,
			float	slength,
			float	dt,
			bool	dtadapt,
			float	dtadaptfactor,
			bool	xsphcorr,
	KernelType		kerneltype,
			float	influenceradius,
	const	float	epsilon,
	const	bool	movingBoundaries,
	ViscosityType	visctype,
			float	visccoeff,
			float	*turbvisc,
			float	*keps_tke,
			float	*keps_eps,
			float2	*keps_dkde,
			float	*cfl,
			float	*cflTVisc,
			float	*tempCfl,
	SPHFormulation	sph_formulation,
	BoundaryType	boundarytype,
			bool	usedem);

void
sps(		float2*			tau[],
	const	float4	*pos,
	const	float4	*vel,
const	particleinfo	*info,
	const	hashKey	*particleHash,
	const	uint	*cellStart,
	const	neibdata*neibsList,
			uint	numParticles,
			uint	particleRangeEnd,
			float	slength,
		KernelType	kerneltype,
			float	influenceradius);

void
shepard(float4*		pos,
		float4*		oldVel,
		float4*		newVel,
		particleinfo	*info,
		hashKey*		particleHash,
		uint*		cellStart,
		neibdata*	neibsList,
		uint		numParticles,
		uint		particleRangeEnd,
		float		slength,
		int			kerneltype,
		float		influenceradius);

void
mls(float4*		pos,
	float4*		oldVel,
	float4*		newVel,
	particleinfo	*info,
	hashKey*		particleHash,
	uint*		cellStart,
	neibdata*	neibsList,
	uint		numParticles,
	uint		particleRangeEnd,
	float		slength,
	int			kerneltype,
	float		influenceradius);


void
vorticity(	float4*		pos,
			float4*		vel,
			float3*		vort,
			particleinfo*	info,
			hashKey*		particleHash,
			uint*		cellStart,
			neibdata*	neibsList,
			uint		numParticles,
			uint		particleRangeEnd,
			float		slength,
			int			kerneltype,
			float		influenceradius);

//Testpoints
void
testpoints(	const float4*		pos,
			float4*		newVel,
			particleinfo*	info,
			hashKey*		particleHash,
			uint*		cellStart,
			neibdata*	neibsList,
			uint		numParticles,
			uint		particleRangeEnd,
			float		slength,
			int			kerneltype,
			float		influenceradius);

// Free surface detection
void
surfaceparticle(	float4*		pos,
			float4*		vel,
		    float4*     normals,
			particleinfo*	info,
			particleinfo*  newInfo,
			hashKey*		particleHash,
			uint*		cellStart,
			neibdata*	neibsList,
			uint		numParticles,
			uint		particleRangeEnd,
			float		slength,
			int			kerneltype,
			float		influenceradius,
			bool        savenormals);

void
setDemTexture(const float *hDem, int width, int height);

void
releaseDemTexture();

void
reduceRbForces(	float4*		forces,
				float4*		torques,
				uint*		rbnum,
				uint*		lastindex,
				float3*		totalforce,
				float3*		totaltorque,
				uint		numbodies,
				uint		numBodiesParticles);

uint
getFmaxElements(const uint n);

uint
getFmaxTempElements(const uint n);

float
cflmax( const uint	n,
		float*		cfl,
		float*		tempCfl);

/* Reductions */
void set_reduction_params(void* buffer, size_t blocks,
		size_t blocksize_max, size_t shmem_max);
void unset_reduction_params();

// Compute system energy
void calc_energy(
			float4			*output,
	const	float4			*pos,
	const	float4			*vel,
	const	particleinfo	*pinfo,
	const	hashKey			*particleHash,
			uint			numParticles,
			uint			numFluids);

// calculate a private scalar for debugging or a passive value
void
calcPrivate(const	float4*			pos,
			const	float4*			vel,
			const	particleinfo*	info,
					float*			priv,
			const	hashKey*		particleHash,
			const	uint*			cellStart,
					neibdata*		neibsList,
					float			slength,
					float			inflRadius,
					uint			numParticles,
					uint			particleRangeEnd);

// Recomputes values at the boundary elements (currently only density) as an average
// over three vertices of this element
void
updateBoundValues(	float4*		oldVel,
			float*		oldTKE,
			float*		oldEps,
			vertexinfo*	vertices,
			particleinfo*	info,
			uint		numParticles,
			uint		particleRangeEnd,
			bool		initStep);

// Recomputes values at the vertex particles, following procedure similar to Shepard filter.
// Only fluid particles are taken into summation
// oldVel array is used to read density of fluid particles and to write density of vertex particles.
// There is no need to use two velocity arrays (read and write) and swap them after.
void
dynamicBoundConditions(	const float4*		oldPos,
			float4*			oldVel,
			float*			oldTKE,
			float*			oldEps,
			float4*			newGam,
			const float4*	boundelement,
			const particleinfo*	info,
			const hashKey*		particleHash,
			const uint*		cellStart,
			const neibdata*	neibsList,
			const uint		numParticles,
			const uint		particleRangeEnd,
			const float		deltap,
			const float		slength,
			const int		kerneltype,
			const float		influenceradius,
			const bool		initStep);

}

#endif<|MERGE_RESOLUTION|>--- conflicted
+++ resolved
@@ -92,11 +92,7 @@
 float
 forces(
 	const	float4	*pos,
-<<<<<<< HEAD
-			float2	*verPos[],
-=======
 	const	float2	* const vertPos[],
->>>>>>> 08515c3e
 	const	float4	*vel,
 			float4	*forces,
 	const	float4	*oldGGam,
