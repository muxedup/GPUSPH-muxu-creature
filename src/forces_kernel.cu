--- conflicted
+++ resolved
@@ -38,8 +38,6 @@
 #include "kahan.h"
 #include "tensor.cu"
 
-<<<<<<< HEAD
-=======
 // an auxiliary function that fetches the tau tensor
 // for particle i from the textures where it's stored
 __device__
@@ -58,7 +56,6 @@
 	return tau;
 }
 
->>>>>>> 08515c3e
 #define MAXKASINDEX 10
 
 texture<float, 2, cudaReadModeElementType> demTex;	// DEM
@@ -720,7 +717,27 @@
 /*					   Gamma calculations						    */
 /************************************************************************************************************/
 
-<<<<<<< HEAD
+// load old gamma value. if a new gamma value is to be computed (computeGamma == true),
+// then normalize and change the sign of the gradient of the old one because we
+// only need it for computation of solid angles.
+// If computeGamma was false, it means the caller wants us to check gam.w against epsilon
+// to see if the new gamma is to be computed
+__device__ __forceinline__
+float4
+fetchNormalizedOldGamma(const uint index, const float epsilon, bool &computeGamma)
+{
+	float4 gam = tex1Dfetch(gamTex, index);
+	if (!computeGamma)
+		computeGamma = (gam.w < epsilon);
+	if (computeGamma) {
+		float gradnorm = -length3(gam);
+		gam.x /= gradnorm;
+		gam.y /= gradnorm;
+		gam.z /= gradnorm;
+	}
+	return gam;
+}
+
 // helper function with the analytical formulae for gamma and grad gamma for the wendland kernel
 __device__ float2
 hf3d(float qas, float qae, float q, float pes, const float epsilon, bool computeGamma)
@@ -775,12 +792,12 @@
 template<KernelType kerneltype>
 __device__ __forceinline__ float2
 Gamma(	const	float	slength,
-		const	float4	relPos,
-		const	float2	vPos0,
-		const	float2	vPos1,
-		const	float2	vPos2,
-		const	float4	boundElement,
-				float4	oldGGam,
+		const	float4	&relPos,
+		const	float2	&vPos0,
+		const	float2	&vPos1,
+		const	float2	&vPos2,
+		const	float4	&boundElement,
+		const	float4	&oldGGam,
 		const	float	epsilon,
 		const	bool	computeGamma)
 {
@@ -857,175 +874,6 @@
 		float l2 = length3(v0-v2);
 		float abc = dot3((v0-v1),oldGGam)/l1 + dot3((v0-v2),oldGGam)/l2 + dot3((v0-v1),(v0-v2))/l1/l2;
 		float d = dot3(oldGGam,cross3((v0-v1),(v0-v2)))/l1/l2;
-		// formula by A. Van Oosterom and J. Strackee “The Solid Angle of a Plane Triangle”, IEEE Trans. Biomed. Eng. BME-30(2), 125-126 (1983) 
-		float SolidAngle = 2.0f*atan2(d,(1.0f+abc));
-		if(SolidAngle < 0.0f)
-			SolidAngle += 2.0f*M_PI;
-		gamma_vs = SolidAngle/4.0f/M_PI;
-		skipedge1 = 0;
-		skipedge2 = 2;
-	}
-	// check if particle is on an edge
-	else if ((	(fabs(u) < epsilon && v > -epsilon && v < 1.0f+epsilon) ||
-				(fabs(v) < epsilon && u > -epsilon && u < 1.0f+epsilon) || 
-=======
-// load old gamma value. if a new gamma value is to be computed (computeGamma == true),
-// then normalize and change the sign of the gradient of the old one because we
-// only need it for computation of solid angles.
-// If computeGamma was false, it means the caller wants us to check gam.w against epsilon
-// to see if the new gamma is to be computed
-__device__ __forceinline__
-float4
-fetchNormalizedOldGamma(const uint index, const float epsilon, bool &computeGamma)
-{
-	float4 gam = tex1Dfetch(gamTex, index);
-	if (!computeGamma)
-		computeGamma = (gam.w < epsilon);
-	if (computeGamma) {
-		float gradnorm = -length3(gam);
-		gam.x /= gradnorm;
-		gam.y /= gradnorm;
-		gam.z /= gradnorm;
-	}
-	return gam;
-}
-
-// helper function with the analytical formulae for gamma and grad gamma for the wendland kernel
-__device__ float2
-hf3d(float qas, float qae, float q, float pes, const float epsilon, bool computeGamma)
-{
-	float2 ret = make_float2(0.0);
-	if (fabs(qae) < epsilon || fabs(q*q-qae*qae) < epsilon || pes < 1e-5)
-		return ret;
-	const float q2 = q*q;
-	const float q3 = q2*q;
-	const float q4 = q2*q2;
-	const float q5 = q3*q2;
-	const float qas2 = qas*qas;
-	const float qas3 = qas2*qas;
-	const float qas4 = qas2*qas2;
-	const float qas5 = qas3*qas2;
-	const float qas6 = qas3*qas3;
-	const float qas8 = qas4*qas4;
-	const float qae2 = qae*qae;
-	const float qae4 = qae2*qae2;
-	const float pes2 = pes*pes;
-	const float pes4 = pes2*pes2;
-	const float pes6 = pes4*pes2;
-	const float sqrtqqae = sqrt(fmax(q2-qae2,0.0f));
-	const float atanqqae1 = atan2(sqrtqqae,pes);
-	const float atanqqae2 = atan2(qas*sqrtqqae,pes*q);
-	// formula for gradGamma (h3d)
-	ret.x =	1.0f/4096.0f/M_PI*(
-				-24.0f*(64.0f+7.0f*qas2*(-16.0f+5.0f*qas2*(4.0f+qas2)))*atanqqae1+96.0f*qas5*(28.0f+qas2)*atanqqae2+
-				pes*(
-					2.0f*sqrtqqae*(3.0f*qas4*(-420.0f+29.0f*q)+pes4*(-420.0f+33.0f*q)+2.0f*qas2*(-210.0f*(8.0f+q2-qae2)+756.0f*q+19.0f*(q2-qae2)*q)+
-					4.0f*(336.0f+(q2-qae2)*((q2-qae2)*(-21.0f+2.0f*q)+28.0f*(-5.0f+3.0f*q)))+2.0f*pes2*(420.0f*(-2.0f+q)+6.0f*qas2*(-105.0f+8.0f*q)+(q2-qae2)*(-140.0f+13.0f*q)))-
-					3.0f*(5.0f*pes6+21.0f*pes4*(8.0f+qas2)+35.0f*pes2*qas2*(16.0f+qas2)+35.0f*qas4*(24.0f+qas2))*(log(qae2)-2.0f*log(sqrtqqae+q))
-				)
-			);
-
-	if (computeGamma) {
-		// forumal for gamma (f3d)
-		ret.y =	1.0f/M_PI/32768.0f*(
-					pes*qas*(3.0f*qae4*(224.0f+5.0f*qae2)+2.0f*qae2*(448.0f+9.0f*qae2)*qas2+8.0f*(224.0f+3.0f*qae2)*qas4+48.0f*qas6)*
-					(log(-qae2+2.0f*q*(q+sqrtqqae))-2.0f*log(qae)) +
-					2.0f*(pes*sqrtqqae*qas*(3584.0f-896.0f*q2+448.0f*q3-96.0f*q4+8.0f*q5+
-					2.0f*(-896.0f+q*(336.0f+q*(-64.0f+5.0f*q)))*qae2+(-256.0f+15.0f*q)*qae4+4.0f*(-672.0f+q*(224.0f+q*(-40.0f+3.0f*q)))*qas2+
-					(-320.0f+18.0f*q)*qae2*qas2+24.0f*(-20.0f+q)*qas4)+8.0f*M_PI*(256.0f+112.0f*qas6+3.0f*qas8)+
-					8.0f*(64.0f+qas*(-192.0f+qas*(240.0f+qas*(-160.0f+qas*(60.0f+(-12.0f+qas)*qas)))))*(4.0f+3.0f*qas*(2.0f+qas))*atan2(q*qas-qae2,pes*sqrtqqae)-
-					8.0f*(64.0f+qas*(192.0f+qas*(240.0f+qas*(160.0f+qas*(60.0f+(12.0f+qas)*qas)))))*(4.0f+3.0f*qas*(-2.0f+qas))*atan2(q*qas+qae2,-pes*sqrtqqae)));
-	}
-
-	return ret;
-}
-
-// returns grad gamma_{as} as x coordinate, gamma_{as} as y coordinate
-template<KernelType kerneltype>
-__device__ __forceinline__ float2
-Gamma(	const	float	slength,
-		const	float4	&relPos,
-		const	float2	&vPos0,
-		const	float2	&vPos1,
-		const	float2	&vPos2,
-		const	float4	&boundElement,
-		const	float4	&oldGGam,
-		const	float	epsilon,
-		const	bool	computeGamma)
-{
-	// Sigma is the point a projected onto the plane spanned by the edge
-	// q_aSigma is the non-dimensionalized distance between this plane and the particle
-	float4 q_aSigma = boundElement*dot(boundElement,relPos)/slength;
-	q_aSigma.w = fmin(length3(q_aSigma),2.0f);
-	// local coordinate system for relative positions to vertices
-	uint j = 0;
-	float4 coord1 = make_float4(0.0f);
-	float4 coord2 = make_float4(0.0f);
-	// Get index j for which n_s is minimal
-	if (fabs(boundElement.x) > fabs(boundElement.y))
-		j = 1;
-	if (((float)1-j)*fabs(boundElement.x) + ((float)j)*fabs(boundElement.y) > fabs(boundElement.z))
-		j = 2;
-	// compute second coordinate which is equal to n_s x e_j
-	if (j==0) {
-		coord1 = make_float4(1.0f, 0.0f, 0.0f, 0.0f);
-		coord2 = make_float4(0.0f, boundElement.z, -boundElement.y, 0.0f);
-	}
-	else if (j==1) {
-		coord1 = make_float4(0.0f, 1.0f, 0.0f, 0.0f);
-		coord2 = make_float4(-boundElement.z, 0.0f, boundElement.x, 0.0f);
-	}
-	else {
-		coord1 = make_float4(0.0f, 0.0f, 1.0f, 0.0f);
-		coord2 = make_float4(boundElement.y, -boundElement.x, 0.0f, 0.0f);
-	}
-	// relative positions of vertices with respect to the segment
-	float4 v0 = vPos0.x*coord1 + vPos0.y*coord2; // e.g. v0 = r_{v0} - r_s
-	float4 v1 = vPos1.x*coord1 + vPos1.y*coord2;
-	float4 v2 = vPos2.x*coord1 + vPos2.y*coord2;
-	// calculate if the projection of a (with respect to n) is inside the segment
-	const float4 ba = v0 - v1; // vector from v0 to v1 (changed signs due to definition of v0)
-	const float4 ca = v0 - v2; // vector from v0 to v2
-	const float4 pa = v0 + relPos; // vector from v0 to the particle
-	const float uu = sqlength3(ba);
-	const float uv = dot(ba,ca);
-	const float vv = sqlength3(ca);
-	const float wu = dot(ba,pa);
-	const float wv = dot(ca,pa);
-	const float invdet = 1.0f/(uv*uv-uu*vv);
-	const float u = (uv*wv-vv*wu)*invdet;
-	const float v = (uv*wu-uu*wv)*invdet;
-	float gradGamma_as = 0.0f;
-	float gamma_as = 0.0f;
-	float gamma_vs = 0.0f;
-	int skipedge1 = -1;
-	int skipedge2 = -1;
-	// check if the particle is on a vertex
-	if ((	(fabs(u-1.0f) < epsilon && fabs(v) < epsilon) ||
-			(fabs(v-1.0f) < epsilon && fabs(u) < epsilon) ||
-			(     fabs(u) < epsilon && fabs(v) < epsilon)   ) && q_aSigma.w < epsilon) {
-		// set touching vertex to v0
-		if (fabs(u-1.0f) < epsilon && fabs(v) < epsilon) {
-			const float4 tmp = v1;
-			v1 = v2;
-			v2 = v0;
-			v0 = tmp;
-		}
-		else if (fabs(v-1.0f) < epsilon && fabs(u) < epsilon) {
-			const float4 tmp = v2;
-			v2 = v1;
-			v1 = v0;
-			v0 = tmp;
-		}
-		// additional value of grad gamma
-		const float openingAngle = acos(dot3((v0-v1),(v0-v2))/sqrt(sqlength3(v0-v1)*sqlength3(v0-v2)));
-		gradGamma_as = 3.0f/4.0f*openingAngle/2.0f/M_PI;
-		// compute the sum of all solid angles of the tetrahedron spanned by v0-v1, v0-v2 and -gradgamma
-		// the minus is due to the fact that initially gamma is equal to one, so we want to subtract the outside
-		float l1 = length3(v0-v1);
-		float l2 = length3(v0-v2);
-		float abc = dot3((v0-v1),oldGGam)/l1 + dot3((v0-v2),oldGGam)/l2 + dot3((v0-v1),(v0-v2))/l1/l2;
-		float d = dot3(oldGGam,cross3((v0-v1),(v0-v2)))/l1/l2;
 		// formula by A. Van Oosterom and J. Strackee “The Solid Angle of a Plane Triangle”, IEEE Trans. Biomed. Eng. BME-30(2), 125-126 (1983)
 		float SolidAngle = 2.0f*atan2(d,(1.0f+abc));
 		if(SolidAngle < 0.0f)
@@ -1037,7 +885,6 @@
 	// check if particle is on an edge
 	else if ((	(fabs(u) < epsilon && v > -epsilon && v < 1.0f+epsilon) ||
 				(fabs(v) < epsilon && u > -epsilon && u < 1.0f+epsilon) ||
->>>>>>> 08515c3e
 				(fabs(u+v-1.0f) < epsilon && u > -epsilon && u < 1.0f+epsilon && v > -epsilon && v < 1.0f+epsilon)
 			 ) && q_aSigma.w < epsilon) {
 		// grad gamma for a half-plane
