/*
  This file has been extracted from "Sphynx" code.
  Originally developed by Arno Mayrhofer (2013), Christophe Kassiotis (2013), Martin Ferrand (2013).
  It contains a class for reading *.h5sph files - input files in hdf5 format.
*/
#include <string>
#include <iostream>

class HDF5SphReader {
private:
	std::string	filename;
	uint	npart;

	struct ReadParticles {
		double Coords_0;
		double Coords_1;
		double Coords_2;
		double Normal_0;
		double Normal_1;
		double Normal_2;
		double Volume;
		double Surface;
		int ParticleType;
		int FluidType;
		int KENT;
		int MovingBoundary;
		int AbsoluteIndex;
		int VertexParticle1;
		int VertexParticle2;
		int VertexParticle3;
	};

public:
	// constructor
	HDF5SphReader(void);

	// returns the number of particles in the h5sph file
	int getNParts(void);

	// allocates the buffer and reads the data from the h5sph file
	void read(void);

	// frees the buffer
	void empty(void);

<<<<<<< HEAD
	// free the buffer, reset npart and filename
	void reset();

	// sets the filename
	void setFilename(std::string);
=======
	// sets the filename
	void setFilename(std::string const&);
>>>>>>> bbea37b1

	ReadParticles *buf;
};<|MERGE_RESOLUTION|>--- conflicted
+++ resolved
@@ -43,16 +43,11 @@
 	// frees the buffer
 	void empty(void);
 
-<<<<<<< HEAD
 	// free the buffer, reset npart and filename
 	void reset();
 
 	// sets the filename
-	void setFilename(std::string);
-=======
-	// sets the filename
 	void setFilename(std::string const&);
->>>>>>> bbea37b1
 
 	ReadParticles *buf;
 };