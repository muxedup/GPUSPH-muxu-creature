--- conflicted
+++ resolved
@@ -42,11 +42,7 @@
 
 		double Volume(const double) const;
 		void SetInertia(const double);
-<<<<<<< HEAD
-		
-=======
 
->>>>>>> d5900e29
 		void ODEBodyCreate(dWorldID, const double, dSpaceID ODESpace = 0);
 		void ODEGeomCreate(dSpaceID, const double);
 
@@ -54,13 +50,6 @@
 
 		int Fill(PointVect&, const double, const bool fill = true);
 
-<<<<<<< HEAD
-		void GLDraw(void) const;
-		void GLDraw(const EulerParameters&, const Point&) const;
-		void GLDraw(const dMatrix3, const Point&) const;
-		
-=======
->>>>>>> d5900e29
 		bool IsInside(const Point&, const double) const;
 };
 
