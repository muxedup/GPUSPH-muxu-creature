--- conflicted
+++ resolved
@@ -672,11 +672,7 @@
 				which_buffers |= BUFFER_PRIVATE;
 			}
 
-<<<<<<< HEAD
-			if ( !gdata->clOptions->nosave || final_save ) {
-=======
 			if ( force_write || !gdata->nosave) {
->>>>>>> 5dcfb870
 				// TODO: the performanceCounter could be "paused" here
 				// dump what we want to save
 				doCommand(DUMP, which_buffers);
@@ -1088,44 +1084,7 @@
 // creates the Writer according to the requested WriterType
 void GPUSPH::createWriter()
 {
-<<<<<<< HEAD
-	//gdata->writerType = gdata->problem->get_writertype();
-	//switch(gdata->writerType) {
-	switch (gdata->problem->get_writertype()) {
-		case Problem::TEXTWRITER:
-			gdata->writerType = TEXTWRITER;
-			gdata->writer = new TextWriter(gdata);
-			break;
-
-		case Problem::VTKWRITER:
-			gdata->writerType = VTKWRITER;
-			gdata->writer = new VTKWriter(gdata);
-			break;
-
-		case Problem::VTKLEGACYWRITER:
-			gdata->writerType = VTKLEGACYWRITER;
-			gdata->writer = new VTKLegacyWriter(gdata);
-			break;
-
-		case Problem::CUSTOMTEXTWRITER:
-			gdata->writerType = CUSTOMTEXTWRITER;
-			gdata->writer = new CustomTextWriter(gdata);
-			break;
-
-		case Problem::UDPWRITER:
-			gdata->writerType = UDPWRITER;
-			gdata->writer = new UDPWriter(gdata);
-			break;
-		default:
-			//stringstream ss;
-			//ss << "Writer not supported";
-			//throw runtime_error(ss.str());
-			printf("Writer not supported\n");
-			break;
-	}
-=======
 	Writer::Create(gdata);
->>>>>>> 5dcfb870
 }
 
 void GPUSPH::doWrite(bool force)
