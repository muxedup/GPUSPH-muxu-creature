--- conflicted
+++ resolved
@@ -84,13 +84,8 @@
 
 #define KERNEL_SWITCH(formulation, boundarytype, visc, inoutBoundaries) \
 	switch (kerneltype) { \
-<<<<<<< HEAD
-		/*KERNEL_CHECK(CUBICSPLINE,	boundarytype, formulation, visc, dem);*/ \
-		KERNEL_CHECK(WENDLAND,		boundarytype, formulation, visc, dem); \
-=======
 		KERNEL_CHECK(CUBICSPLINE,	boundarytype, formulation, visc, inoutBoundaries); \
 		KERNEL_CHECK(WENDLAND,		boundarytype, formulation, visc, inoutBoundaries); \
->>>>>>> 5b85640a
 		NOT_IMPLEMENTED_CHECK(Kernel, kerneltype); \
 	}
 
@@ -101,13 +96,8 @@
 
 #define FORMULATION_SWITCH(boundarytype, visc, inoutBoundaries) \
 	switch (sph_formulation) { \
-<<<<<<< HEAD
-		FORMULATION_CHECK(SPH_F1, boundarytype, visc, dem); \
-		/*FORMULATION_CHECK(SPH_F2, boundarytype, visc, dem);*/ \
-=======
 		FORMULATION_CHECK(SPH_F1, boundarytype, visc, inoutBoundaries); \
 		FORMULATION_CHECK(SPH_F2, boundarytype, visc, inoutBoundaries); \
->>>>>>> 5b85640a
 		NOT_IMPLEMENTED_CHECK(SPHFormulation, sph_formulation); \
 	}
 
@@ -116,21 +106,12 @@
 		FORMULATION_SWITCH(boundarytype, visc, inoutBoundaries) \
 		break
 
-<<<<<<< HEAD
-#define VISC_CHECK_STANDARD(boundarytype, dem) \
-		VISC_CHECK(boundarytype, ARTVISC, dem); \
-		/*VISC_CHECK(boundarytype, DYNAMICVISC, dem); \
-		VISC_CHECK(boundarytype, KINEMATICVISC, dem);\
-		VISC_CHECK(boundarytype, SPSVISC, dem); \
-		VISC_CHECK(boundarytype, KEPSVISC, dem);*/
-=======
 #define VISC_CHECK_STANDARD(boundarytype, inoutBoundaries) \
 		VISC_CHECK(boundarytype, ARTVISC, inoutBoundaries); \
 		VISC_CHECK(boundarytype, DYNAMICVISC, inoutBoundaries); \
 		VISC_CHECK(boundarytype, KINEMATICVISC, inoutBoundaries);\
 		VISC_CHECK(boundarytype, SPSVISC, inoutBoundaries); \
 		VISC_CHECK(boundarytype, KEPSVISC, inoutBoundaries);
->>>>>>> 5b85640a
 
 #define VISC_SWITCH(boundarytype, inoutBoundaries) \
 	switch (visctype) { \
@@ -145,17 +126,10 @@
 
 #define IO_BOUNDARY_SWITCH(inoutBoundaries) \
 	switch (boundarytype) { \
-<<<<<<< HEAD
-		BOUNDARY_CHECK(LJ_BOUNDARY, dem); \
-		/*BOUNDARY_CHECK(MK_BOUNDARY, dem);*/ \
-		BOUNDARY_CHECK(SA_BOUNDARY, dem); \
-		BOUNDARY_CHECK(DYN_BOUNDARY, dem); \
-=======
 		BOUNDARY_CHECK(LJ_BOUNDARY, inoutBoundaries); \
 		BOUNDARY_CHECK(MK_BOUNDARY, inoutBoundaries); \
 		BOUNDARY_CHECK(SA_BOUNDARY, inoutBoundaries); \
 		BOUNDARY_CHECK(DYN_BOUNDARY, inoutBoundaries); \
->>>>>>> 5b85640a
 		NOT_IMPLEMENTED_CHECK(Boundary, boundarytype); \
 	}
 
