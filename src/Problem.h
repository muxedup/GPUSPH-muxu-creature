--- conflicted
+++ resolved
@@ -43,11 +43,8 @@
 #include "vector_math.h"
 #include "Object.h"
 
-<<<<<<< HEAD
 #include "ode/ode.h"
-=======
 typedef std::vector<vertexinfo> VertexVect;
->>>>>>> db580281
 
 using namespace std;
 
@@ -225,13 +222,10 @@
 		virtual uint fill_planes(void);
 		virtual void draw_boundary(float) = 0;
 		virtual void draw_axis(void);
-<<<<<<< HEAD
 		virtual void copy_to_array(float4*, float4*, particleinfo*);
 		virtual void copy_to_array(float4*, float4*, particleinfo*, uint*);
-=======
-		virtual void copy_to_array(float4*, float4*, particleinfo*) = 0;
 		virtual void copy_to_array(float4*, float4*, particleinfo*, vertexinfo*, float4*) {};
->>>>>>> db580281
+		virtual void copy_to_array(float4*, float4*, particleinfo*, vertexinfo*, float4*, uint*) {};
 		virtual void copy_planes(float4*, float*);
 		virtual void release_memory(void) = 0;
 		virtual MbCallBack& mb_callback(const float, const float, const int);
@@ -256,14 +250,9 @@
 		float* get_ODE_bodies_steprot(void);
 		void ODE_bodies_timestep(const float3 *, const float3 *, const int,
 									const double, float3 * &, float3 * &, float * &);
-<<<<<<< HEAD
 		int	get_ODE_bodies_numparts(void);
 		int	get_ODE_body_numparts(const int);
-=======
-		int	get_bodies_numparts(void);
-		int	get_body_numparts(const int);
 
 		void init_keps(float*, float*, int, particleinfo*);
->>>>>>> db580281
 };
 #endif