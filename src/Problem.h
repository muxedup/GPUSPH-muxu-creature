/*  Copyright 2011-2013 Alexis Herault, Giuseppe Bilotta, Robert A. Dalrymple, Eugenio Rustico, Ciro Del Negro

    Istituto Nazionale di Geofisica e Vulcanologia
        Sezione di Catania, Catania, Italy

    Università di Catania, Catania, Italy

    Johns Hopkins University, Baltimore, MD

    This file is part of GPUSPH.

    GPUSPH is free software: you can redistribute it and/or modify
    it under the terms of the GNU General Public License as published by
    the Free Software Foundation, either version 3 of the License, or
    (at your option) any later version.

    GPUSPH is distributed in the hope that it will be useful,
    but WITHOUT ANY WARRANTY; without even the implied warranty of
    MERCHANTABILITY or FITNESS FOR A PARTICULAR PURPOSE.  See the
    GNU General Public License for more details.

    You should have received a copy of the GNU General Public License
    along with GPUSPH.  If not, see <http://www.gnu.org/licenses/>.
*/
/*
 * File:   Problem.h
 * Author: alexis
 *
 * Created on 13 juin 2008, 18:21
 */

#ifndef _PROBLEM_H
#define	_PROBLEM_H

#include <string>
#include <cstdio>
#include <iostream>
#include <fstream>

#include "Options.h"
#include "Writer.h"
#include "particledefine.h"
#include "physparams.h"
#include "simparams.h"
#include "vector_math.h"
#include "Object.h"
#include "buffer.h"

#include "deprecation.h"

#include "ode/ode.h"

typedef std::vector<vertexinfo> VertexVect;

// not including GlobalData.h since it needs the complete definition of the Problem class
struct GlobalData;

using namespace std;

class Problem {
	private:
		string		m_problem_dir;
		WriterList	m_writers;

		const float	*m_dem;
		int			m_ncols, m_nrows;

		static uint		m_total_ODE_bodies;			///< Total number of rigid bodies used by ODE
	public:
		// used to set the preferred split axis; LONGEST_AXIS (default) uses the longest of the worldSize
		enum SplitAxis
		{
			LONGEST_AXIS,
			X_AXIS,
			Y_AXIS,
			Z_AXIS
		};

		dWorldID		m_ODEWorld;
		dSpaceID		m_ODESpace;
		dJointGroupID	m_ODEJointGroup;

		double3	m_size;			// Size of computational domain
		double3	m_origin;		// Origin of computational domain
		double3	m_cellsize;		// Size of grid cells
		uint3	m_gridsize;		// Number of grid cells along each axis
		double	m_deltap;		// Initial particle spacing

		const float*	get_dem() const { return m_dem; }
		int		get_dem_ncols() const { return m_ncols; }
		int		get_dem_nrows() const { return m_nrows; }
		void	set_dem(const float *dem, int ncols, int nrows) {
			m_dem = dem; m_ncols = ncols; m_nrows = nrows;
		}

		string	m_name;

		const GlobalData	*gdata;
		const Options		*m_options;					// commodity pointer to gdata->clOptions
		SimParams	m_simparams;
		PhysParams	m_physparams;
		MbCallBack	m_mbcallbackdata[MAXMOVINGBOUND];	// array of structure for moving boundary data
		int			m_mbnumber;							// number of moving boundaries

		Object		**m_ODE_bodies;						// array of floating ODE objects
		float4		m_mbdata[MAXMOVINGBOUND];			// moving boudary data to be provided to euler
		float3		m_bodies_cg[MAXBODIES];				// center of gravity of rigid bodies
		dQuaternion m_bodies_quaternion[MAXBODIES];		// orientation of the rigid bodies
		float3		m_bodies_trans[MAXBODIES];			// translation to apply between t and t + dt
		float3		m_bodies_linearvel[MAXBODIES];		// Linear velocity of rigid bodies
		float3		m_bodies_angularvel[MAXBODIES];		// Angular velocity of rigid bodies
		float		m_bodies_steprot[9*MAXBODIES];		// rotation to apply between t and t + dt

		Problem(const GlobalData *_gdata);

		virtual ~Problem(void);

		/* a function to check if the (initial or fixed) timestep
		 * is compatible with the CFL coditions */
		virtual void check_dt();
		/* Find the minimum amount of maximum number of neighbors
		 * per particle based on the kernel and boundary choice,
		 * and compare against the user-set value (if any), or
		 * just set it by default */
		virtual void check_maxneibsnum();

		string const& create_problem_dir();

		Options const& get_options(void) const
		{
			return *m_options;
		}

		double3 const& get_worldorigin(void) const
		{
			return m_origin;
		};

		double3 const& get_worldsize(void) const
		{
			return m_size;
		};

		double3 const& get_cellsize(void) const
		{
			return m_cellsize;
		};

		uint3 const& get_gridsize(void) const
		{
			return m_gridsize;
		};

		float density(float, int) const;

		float pressure(float, int) const;

		float soundspeed(float, int) const;

		string const& get_dirname(void) const
		{
			return m_problem_dir;
		}

		double set_deltap(const double dflt)
		{
			if (isfinite((double) m_options->deltap))
				m_deltap = m_options->deltap;
			else
				m_deltap = dflt;
			// also udate the smoothing length
			set_smoothing(m_simparams.sfactor);

			return m_deltap;
		}

		double get_deltap() const
		{ return m_deltap; }

		/* set smoothing factor */
		double set_smoothing(const double smooth)
		{
			return m_simparams.set_smoothing(smooth, m_deltap);
		}

		/* set kernel type and radius */
		double set_kernel(KernelType kernel, double radius=0)
		{
			return m_simparams.set_kernel(kernel, radius);
		}

		void set_grid_params(void);

		int3 calc_grid_pos(const Point&);

		uint calc_grid_hash(int3);

		void calc_localpos_and_hash(const Point&, const particleinfo&, float4&, hashKey&);

		const SimParams *get_simparams(void) const
		{
			return &m_simparams;
		};

		SimParams *get_simparams(void)
		{
			return &m_simparams;
		};

		const PhysParams *get_physparams(void) const
		{
			return &m_physparams;
		};

		PhysParams *get_physparams(void)
		{
			return &m_physparams;
		};

		// simple functions to add gages. the third component
		// is actually ignored
		void add_gage(double3 const& pt);

		inline
		void add_gage(double2 const& pt)
		{ add_gage(make_double3(pt.x, pt.y, 0.0)); }

		inline
		void add_gage(double x, double y, double z=0)
		{ add_gage(make_double3(x, y, z)); }

		// set the timer tick
		// DEPRECATED: use add_writer() with the frequency in seconds
		void set_timer_tick(double t) DEPRECATED;

		// add a new writer
		// by passing as argument the product of freq and the timer tick
		// DEPRECATED: use add_writer() with the frequency in seconds
		void add_writer(WriterType wt, int freq = 1) DEPRECATED_MSG("use add_writer(WriterType, double)");

		// add a new writer, with the given write frequency in (fractions of) seconds
		void add_writer(WriterType wt, double freq);

		// return the list of writers
		WriterList const& get_writers() const
		{ return m_writers; }

		// overridden in subclasses if they want explicit writes
		// beyond those controlled by the writer(s) periodic time
		virtual bool need_write(double) const;

		// is the simulation running at the given time?
		bool finished(double) const;

		virtual int fill_parts(void) = 0;
		virtual uint fill_planes(void);
		virtual void copy_to_array(BufferList & ) = 0;
		virtual void copy_planes(float4*, float*);
		virtual void release_memory(void) = 0;

		/* moving boundary and gravity callbacks */
		virtual MbCallBack& mb_callback(const float t, const float dt, const int i) DEPRECATED;
		virtual float3 g_callback(const float t) DEPRECATED;

		virtual MbCallBack& mb_callback(const double t, const float dt, const int i);
		virtual float3 g_callback(const double t);

		float4* get_mbdata(const double t, const float dt, const bool forceupdate);


		/* ODE callbacks */
		virtual void ODE_near_callback(void * data, dGeomID o1, dGeomID o2)
		{
			cerr << "ERROR: you forget to implement ODE_near_callback in your problem.\n";
		}

		static void ODE_near_callback_wrapper(void * data, dGeomID o1, dGeomID o2)
		{
			Problem* problem = (Problem *) data;
			problem->ODE_near_callback(data, o1, o2);
		}

		void allocate_ODE_bodies(const uint);
		void add_ODE_body(Object* object);
		Object* get_ODE_body(const uint);
		Object const* const* get_ODE_bodies() const
		{ return m_ODE_bodies; }

		void get_ODE_bodies_data(float3 * &, float * &, float3 * &, float3 * &);
		float3* get_ODE_bodies_cg(void);
		dQuaternion *get_ODE_bodies_quaternion(void);
		float* get_ODE_bodies_steprot(void);
		float3* get_ODE_bodies_linearvel(void);
		float3* get_ODE_bodies_angularvel(void);

		/* This method can be overridden in problems when the object
		 * forces have to be altered in some way before being applied.
		 */
		virtual void
		object_forces_callback(double t, int step, float3 *forces, float3 *torques);

		void ODE_bodies_timestep(const float3 *, const float3 *, const int,
									const double, float3 * &, float3 * &, float * &,
									float3 * &, float3 * &);
		size_t	get_ODE_bodies_numparts(void) const;
		size_t	get_ODE_body_numparts(const int) const;

<<<<<<< HEAD
=======
		void restore_ODE_body(const uint, const float *gravity_center, const float *quaternion,
			const float *linvel, const float *angvel);

>>>>>>> cb1cd1c6
		virtual void init_keps(float*, float*, uint, particleinfo*, float4*, hashKey*);

		// Partition the grid in numDevices parts - virtual to allow problem or topology-specific implementations
		virtual void fillDeviceMap();
		// partition by splitting the cells according to their linearized hash
		void fillDeviceMapByCellHash();
		// partition by splitting along an axis. Default: along the longest
		void fillDeviceMapByAxis(SplitAxis preferred_split_axis);
		// partition by coordinates satistfying an example equation
		void fillDeviceMapByEquation();
		// partition by cutting the domain in parallelepipeds
		void fillDeviceMapByRegularGrid();
		// partition by performing the specified number of cuts along the three cartesian axes
		void fillDeviceMapByAxesSplits(uint Xslices, uint Yslices, uint Zslices);

};
#endif<|MERGE_RESOLUTION|>--- conflicted
+++ resolved
@@ -305,12 +305,9 @@
 		size_t	get_ODE_bodies_numparts(void) const;
 		size_t	get_ODE_body_numparts(const int) const;
 
-<<<<<<< HEAD
-=======
 		void restore_ODE_body(const uint, const float *gravity_center, const float *quaternion,
 			const float *linvel, const float *angvel);
 
->>>>>>> cb1cd1c6
 		virtual void init_keps(float*, float*, uint, particleinfo*, float4*, hashKey*);
 
 		// Partition the grid in numDevices parts - virtual to allow problem or topology-specific implementations
