/*  Copyright 2011-2013 Alexis Herault, Giuseppe Bilotta, Robert A. Dalrymple, Eugenio Rustico, Ciro Del Negro

    Istituto Nazionale di Geofisica e Vulcanologia
        Sezione di Catania, Catania, Italy

    Università di Catania, Catania, Italy

    Johns Hopkins University, Baltimore, MD

    This file is part of GPUSPH.

    GPUSPH is free software: you can redistribute it and/or modify
    it under the terms of the GNU General Public License as published by
    the Free Software Foundation, either version 3 of the License, or
    (at your option) any later version.

    GPUSPH is distributed in the hope that it will be useful,
    but WITHOUT ANY WARRANTY; without even the implied warranty of
    MERCHANTABILITY or FITNESS FOR A PARTICULAR PURPOSE.  See the
    GNU General Public License for more details.

    You should have received a copy of the GNU General Public License
    along with GPUSPH.  If not, see <http://www.gnu.org/licenses/>.
*/

/* Simulation parameters for problems */

#ifndef _SIMPARAMS_H
#define _SIMPARAMS_H

#include <vector>
#include "Point.h"

typedef struct MbCallBack {
	short			type;
	double			tstart;
	double			tend;
	float3			origin;
	float3			vel;
	float3			disp;
	float			sintheta;
	float			costheta;
	float			dthetadt;
	float			omega;
	float			amplitude;
	float			phase;
} MbCallBack;

typedef std::vector<double3> GageList;

typedef struct SimParams {
	double			sfactor;				// smoothing factor
	double			slength;				// smoothing length (smoothing factor * deltap)
	KernelType		kerneltype;				// kernel type
	double			kernelradius;			// kernel radius
	double			influenceRadius;		// influence radius ( = kernelradius * slength)
	double			nlInfluenceRadius;		// extended radius ( = influence radius * nlexpansionfactor)
	double			nlSqInfluenceRadius;	// square influence radius for neib list construction
	float			dt;						// initial timestep
	double			tend;					// simulation end time (0 means run forever)
	bool			xsph;					// true if XSPH correction
	bool			dtadapt;				// true if adaptive timestep
	float			dtadaptfactor;			// safety factor in the adaptive time step formula
	uint			buildneibsfreq;			// frequency (in iterations) of neib list rebuilding
	uint			shepardfreq;			// frequency (in iterations) of Shepard density filter
	uint			mlsfreq;				// frequency (in iterations) of MLS density filter
	float			ferrari;				// coefficient for Ferrari correction
	float			ferrariLengthScale;		// length scale for Ferrari correction
	ViscosityType	visctype;				// viscosity type (1 artificial, 2 laminar)
	bool			mbcallback;				// true if moving boundary velocity varies
	bool			gcallback;				// true if using a variable gravity in problem
	Periodicity		periodicbound;			// periodicity of the domain (combination of PERIODIC_[XYZ], or PERIODIC_NONE)
	double			nlexpansionfactor;		// increase influcenradius by nlexpansionfactor for neib list construction
	bool			usedem;					// true if using a DEM
	SPHFormulation	sph_formulation;		// formulation to use for density and pressure computation
	BoundaryType	boundarytype;			// boundary force formulation (Lennard-Jones etc)
	bool			vorticity;				// true if we want to save vorticity
	bool			testpoints;				// true if we want to find velocity at testpoints
	bool			csvtestpoints;			// true to dump the testpoints also in CSV files
	bool			csvsimplegages;			// true to dump the gages also in CSV files
	bool			savenormals;			// true if we want to save the normals at free surface
	bool			surfaceparticle;		// true if we want to find surface particles
	bool			calc_energy;			// true if we want to compute system energy at save time
	GageList		gage;					// water gages
	uint			numODEbodies;			// number of floating bodies
	uint			maxneibsnum;			// maximum number of neibs (should be a multiple of NEIBS_INTERLEAVE)
	bool			calcPrivate;			// add the private array for debugging / additional calculation
	float			epsilon;				// if |r_a - r_b| < epsilon two positions are considered identical
	bool			movingBoundaries;		// defines if moving boundaries are present
	bool			floatingObjects;		// defines if floating objects are present
	bool			inoutBoundaries;		// defines if in- or outflow boundaries are present
	bool			ioWaterdepthComputation;// true if we need to compute the water depth at outflows
	uint			numObjects;				// number of ODE objects + open boundaries

	SimParams(void) :
		sfactor(1.3f),
		slength(0),
		kerneltype(WENDLAND),
		kernelradius(2.0f),
		influenceRadius(0),
		nlInfluenceRadius(0),
		nlSqInfluenceRadius(0),
		dt(0),
		tend(0),
		xsph(false),
		dtadapt(true),
		dtadaptfactor(0.3f),
		buildneibsfreq(10),
		shepardfreq(0),
<<<<<<< HEAD
		mlsfreq(0),
		ferrari(0),
		ferrariLengthScale(-1.0f),
=======
		mlsfreq(15),
		ferrari(NAN),
		ferrariLengthScale(NAN),
>>>>>>> 3a2db981
		visctype(ARTVISC),
		mbcallback(false),
		gcallback(false),
		periodicbound(PERIODIC_NONE),
		nlexpansionfactor(1.0f),
		usedem(false),
		sph_formulation(SPH_F1),
		boundarytype(LJ_BOUNDARY),
		vorticity(false),
		testpoints(false),
		csvtestpoints(false),
		csvsimplegages(false),
		savenormals(false),
		surfaceparticle(false),
		calc_energy(true),
		numODEbodies(0),
		maxneibsnum(0),
		calcPrivate(false),
		epsilon(5e-5f),
		movingBoundaries(false),
		floatingObjects(false),
		inoutBoundaries(false),
		ioWaterdepthComputation(false),
		numObjects(0)
	{};

	inline double
	set_smoothing(double smooth, double deltap)
	{
		sfactor = smooth;
		slength = smooth*deltap;

		set_influenceradius();

		return slength;
	}

	inline double
	set_kernel(KernelType kernel, double radius=0)
	{
		kerneltype = kernel;
		// TODO currently all our kernels have radius 2,
		// remember to adjust this when we have kernels
		// with different radii
		kernelradius = radius ? radius : 2.0;

		return set_influenceradius();
	}

	// internal: update the influence radius et al
	inline double
	set_influenceradius() {
		influenceRadius = slength * kernelradius;
		nlInfluenceRadius = nlexpansionfactor * influenceRadius;
		nlSqInfluenceRadius = nlInfluenceRadius * nlInfluenceRadius;

		return influenceRadius;
	}

} SimParams;

#endif
<|MERGE_RESOLUTION|>--- conflicted
+++ resolved
@@ -107,15 +107,9 @@
 		dtadaptfactor(0.3f),
 		buildneibsfreq(10),
 		shepardfreq(0),
-<<<<<<< HEAD
 		mlsfreq(0),
-		ferrari(0),
-		ferrariLengthScale(-1.0f),
-=======
-		mlsfreq(15),
 		ferrari(NAN),
 		ferrariLengthScale(NAN),
->>>>>>> 3a2db981
 		visctype(ARTVISC),
 		mbcallback(false),
 		gcallback(false),
