--- conflicted
+++ resolved
@@ -107,14 +107,9 @@
 		dtadaptfactor(0.3f),
 		buildneibsfreq(10),
 		shepardfreq(0),
-<<<<<<< HEAD
-		mlsfreq(15),
-		ferrari(0.0f),
-		ferrariLengthScale(-1.0f),
-=======
 		mlsfreq(0),
 		ferrari(0),
->>>>>>> f8144f44
+		ferrariLengthScale(-1.0f),
 		visctype(ARTVISC),
 		mbcallback(false),
 		gcallback(false),
