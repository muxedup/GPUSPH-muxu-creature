--- conflicted
+++ resolved
@@ -31,12 +31,6 @@
 #include "Cube.h"
 #include "Rect.h"
 
-<<<<<<< HEAD
-#include "gl_utils.h"
-
-
-=======
->>>>>>> d5900e29
 Cube::Cube(void)
 {
 	m_origin = Point(0, 0, 0);
@@ -182,11 +176,7 @@
 		axis(1) = 0.0;
 		axis(2) = 0.0;
 	}
-<<<<<<< HEAD
-	
-=======
-
->>>>>>> d5900e29
+
 	dRFromAxisAndAngle(m_ODERot, axis(0), axis(1), axis(2), angle);
 }
 
@@ -262,32 +252,6 @@
 		rect.Fill(bpoints, belems, vpoints, vindexes, dx, face_num, edgeparts);
 	}
 }
-
-void
-Cube::ODEBodyCreate(dWorldID ODEWorld, const double dx, dSpaceID ODESpace)
-{
-	m_ODEBody = dBodyCreate(ODEWorld);
-	dMassSetZero(&m_ODEMass);
-	dMassSetBoxTotal(&m_ODEMass, m_mass, m_lx + dx, m_ly + dx, m_ly + dx);
-	dBodySetMass(m_ODEBody, &m_ODEMass);
-	dBodySetPosition(m_ODEBody, m_center(0), m_center(1), m_center(2));
-	dBodySetRotation(m_ODEBody, m_ODERot);
-	if (ODESpace)
-		ODEGeomCreate(ODESpace, dx);
-}
-
-
-void
-Cube::ODEGeomCreate(dSpaceID ODESpace, const double dx) {
-	m_ODEGeom = dCreateBox(ODESpace, m_lx, m_ly, m_lz);
-	if (m_ODEBody)
-		dGeomSetBody(m_ODEGeom, m_ODEBody);
-	else {
-		dGeomSetPosition(m_ODEGeom, m_center(0), m_center(1), m_center(2));
-		dGeomSetRotation(m_ODEGeom, m_ODERot);
-	}
-}
-
 
 void
 Cube::ODEBodyCreate(dWorldID ODEWorld, const double dx, dSpaceID ODESpace)
@@ -456,56 +420,5 @@
 		lp(2) > -dx && lp(2) < lz )
 		inside = true;
 
-<<<<<<< HEAD
-void
-Cube::GLDraw(const EulerParameters& ep, const Point& cg) const
-{
-	Point origin = cg - 0.5*ep.Rot(Vector(m_lx, m_ly, m_lz));
-	
-	Point p1, p2, p3, p4;
-	p1 = Point(0, 0, 0);
-	p2 = Point(m_lx, 0, 0);
-	p3 = Point(m_lx, 0, m_lz);
-	p4 = Point(0, 0, m_lz);
-	GLDrawQuad(ep, p1, p2, p3, p4, origin);
-	
-	p1 = Point(0, m_ly, 0);
-	p2 = Point(m_lx, m_ly, 0);
-	p3 = Point(m_lx, m_ly, m_lz);
-	p4 = Point(0, m_ly, m_lz);
-	GLDrawQuad(ep, p1, p2, p3, p4, origin);
-	
-	p1 = Point(0, 0, 0);
-	p2 = Point(0, m_ly, 0);
-	p3 = Point(0, m_ly, m_lz);
-	p4 = Point(0, 0, m_lz);
-	GLDrawQuad(ep, p1, p2, p3, p4, origin);
-		
-	p1 = Point(m_lx, 0, 0);
-	p2 = Point(m_lx, m_ly, 0);
-	p3 = Point(m_lx, m_ly, m_lz);
-	p4 = Point(m_lx, 0, m_lz);
-	GLDrawQuad(ep, p1, p2, p3, p4, origin);
-}
-
-
-void
-Cube::GLDraw(const dMatrix3 rot, const Point& cg) const
-{
-	GLSetTransform (cg, rot);
-	GLDrawBox (m_lx, m_ly, m_lz);
-	glPopMatrix();
-}
-
-
-void
-Cube::GLDraw(void) const
-{
-	if (m_ODEBody)
-		GLDraw(dBodyGetRotation(m_ODEBody), Point(dBodyGetPosition(m_ODEBody)));
-	else
-		GLDraw(m_ODERot, m_center);
-=======
 	return inside;
->>>>>>> d5900e29
 }