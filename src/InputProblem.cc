#include <math.h>
#include <string>
#include <iostream>

#include "InputProblem.h"
#include "GlobalData.h"

static const std::string SPECIFIC_PROBLEM("SmallChannelFlow");

/* Implemented problems:
 *
 *	Keyword			Description
 ***********************************************
 *	StillWater			Periodic stillwater (lacking file)
 *	Spheric2			Spheric2 dambreak with obstacle
 *	Box					Small dambreak in a box
 *	BoxCorner			Small dambreak in a box with a corner
 *	SmallChannelFlow	Small channel flow for debugging
 *
 */

#define USE_PLANES 0

InputProblem::InputProblem(const GlobalData *_gdata) : Problem(_gdata)
{
	numparticles = 0;

	//StillWater periodic (symmetric)
	//*************************************************************************************
	if (SPECIFIC_PROBLEM == "StillWater") {
		h5File.setFilename("/home/vorobyev/Crixus/geometries/plane_periodicity/0.plane_0.1_sym.h5sph");

		set_deltap(0.1f);

		m_simparams.testpoints = false;
		H = 2.0;
		l = 2.0; w = 2.0; h = 2.2;

		m_physparams.kinematicvisc = 3.0e-2f;
		m_simparams.visctype = DYNAMICVISC;
		m_physparams.gravity = make_float3(0.0, 0.0, -9.81f);
		m_simparams.tend = 5.0;

		//periodic boundaries
		m_simparams.periodicbound = PERIODIC_X;
		m_origin = make_double3(0.0, 0.0, 0.0);
		m_physparams.set_density(0, 1000.0, 7.0f, 20.0f);
	}
	//*************************************************************************************

	//Spheric2 (DamBreak)
	//*************************************************************************************
	else if (SPECIFIC_PROBLEM == "Spheric2") {
		h5File.setFilename("meshes/0.spheric2.h5sph");

		set_deltap(0.01833f);

		m_physparams.kinematicvisc = 1.0e-2f;
		m_simparams.visctype = DYNAMICVISC;
		m_physparams.gravity = make_float3(0.0, 0.0, -9.81f);

		m_simparams.tend = 5.0;
		m_simparams.testpoints = true;
		m_simparams.csvtestpoints = true;
		m_simparams.surfaceparticle = true;
		H = 0.55;
		l = 3.5+0.02; w = 1.0+0.02; h = 2.0;
		m_origin = make_double3(-0.01, -0.01, -0.01);
		m_physparams.set_density(0, 1000.0, 7.0f, 130.0f);
	}
	//*************************************************************************************

	//Box (Dambreak)
	//*************************************************************************************
	else if (SPECIFIC_PROBLEM.substr(0,3) == "Box") {
		if (SPECIFIC_PROBLEM == "BoxCorner")
			h5File.setFilename("meshes/0.box_corner.h5sph");
		else
			h5File.setFilename("meshes/0.box_blend_16.h5sph");

		set_deltap(0.125f);

		m_physparams.kinematicvisc = 1.0e-2f;
		m_simparams.visctype = DYNAMICVISC;
		m_physparams.gravity = make_float3(0.0, 0.0, -9.81f);

		m_simparams.tend = 5.0;
		m_simparams.testpoints = true;
		m_simparams.csvtestpoints = true;
		m_simparams.surfaceparticle = true;
		H = 1.0;
		l = 2.2; w = 2.2; h = 2.2;
		m_origin = make_double3(-1.1, -1.1, -1.1);
		m_physparams.set_density(0, 1000.0, 7.0f, 45.0f);
		m_simparams.calcPrivate = true;
	}
	//*************************************************************************************

	//SmallChannelFlow (a small channel flow for debugging viscosity and k-epsilon)
	//*************************************************************************************
	else if (SPECIFIC_PROBLEM == "SmallChannelFlow") {
		h5File.setFilename("meshes/0.small_channel.h5sph");

		set_deltap(0.0625f);

		// laminar
		//m_physparams.kinematicvisc = 1.0e-2f;
		//m_simparams.visctype = DYNAMICVISC;
		//m_physparams.gravity = make_float3(8.0*m_physparams.kinematicvisc, 0.0, 0.0);
		//m_physparams.set_density(0, 1000.0, 7.0f, 10.0f);

		// turbulent (as in agnes' paper)
		m_physparams.kinematicvisc = 1.5625e-3f;
		m_simparams.visctype = KEPSVISC;
		m_physparams.gravity = make_float3(1.0, 0.0, 0.0);
		m_physparams.set_density(0, 1000.0, 7.0f, 200.0f);

		m_simparams.tend = 100.0;
		m_simparams.periodicbound = PERIODIC_XY;
		m_simparams.testpoints = false;
		m_simparams.surfaceparticle = false;
		m_simparams.savenormals = false;
		H = 1.0;
		l = 1.0; w = 1.0; h = 1.02;
		m_origin = make_double3(-0.5, -0.5, -0.51);
		m_simparams.calcPrivate = true;
	}
	//*************************************************************************************
	// Fishpass
	//*************************************************************************************
	// Poitier geometry
	//~~~~~~~~~~~~~~~~~~~~~~~~~~~~~~~~~~~~~~~~~~~~~~~~~~~~~~~~~~~~~~~~~~~~~~~~~~~~~~~~~~~~~
//	h5File.setFilename("/home/vorobyev/Crixus/geometries/fishpass3D/wrong.fishpass_covered_0.0075_sl10.h5sph");

//	set_deltap(0.0075f);

//	m_simparams.testpoints = false;
//	H = 0.2;
//	l = 0.75; w = 0.675; h = 0.4;

//	float slope = 0.1;
	//~~~~~~~~~~~~~~~~~~~~~~~~~~~~~~~~~~~~~~~~~~~~~~~~~~~~~~~~~~~~~~~~~~~~~~~~~~~~~~~~~~~~~

	// BAW geometry
//	//~~~~~~~~~~~~~~~~~~~~~~~~~~~~~~~~~~~~~~~~~~~~~~~~~~~~~~~~~~~~~~~~~~~~~~~~~~~~~~~~~~~~~
//	h5File.setFilename("/home/vorobyev/Crixus/geometries/fishpass3D/0.BAW.fishpass.0.01.h5sph");

//	set_deltap(0.01f);

//	m_simparams.testpoints = false;
//	H = 0.25;
//	l = 1.019; w = 0.785; h = 0.4;

//	float slope = 0.027;
//	//~~~~~~~~~~~~~~~~~~~~~~~~~~~~~~~~~~~~~~~~~~~~~~~~~~~~~~~~~~~~~~~~~~~~~~~~~~~~~~~~~~~~~

//	m_physparams.kinematicvisc = 1.0e-6f;
//	m_physparams.gravity = make_float3(9.81f*sin(atan(slope)), 0.0, -9.81f*cos(atan(slope)));

//	//periodic boundaries
//	m_simparams.periodicbound = PERIODIC_X;
//	//*************************************************************************************

//	// Poiseuille flow
//	//*************************************************************************************
//	inputfile = "/home/vorobyev/Crixus/geometries/2planes_periodicity/0.2planes_0.02.h5sph";
//
//	set_deltap(0.02f);
//
//	m_simparams.testpoints = false;
//	H = 1.0;
//	l = 0.26; w = 0.26; h = 1.0;
//
//	m_physparams.kinematicvisc = 0.1f;
//	m_physparams.gravity = make_float3(0.8, 0.0, 0.0);		// laminar
//
//	//m_physparams.kinematicvisc = 0.00078125f;
//	//m_physparams.gravity = make_float3(2.0, 0.0, 0.0);	// turbulent
//
//	//periodic boundaries
//	m_simparams.periodicbound = PERIODIC_XY;
//	//*************************************************************************************

	// SPH parameters
	m_simparams.dt = 0.00004f;
	m_simparams.xsph = false;
	m_simparams.dtadapt = true;
	m_simparams.dtadaptfactor = 0.3;
	m_simparams.buildneibsfreq = 10;
	m_simparams.shepardfreq = 0;
	m_simparams.mlsfreq = 0;
	m_simparams.ferrari = 0.1;
	m_simparams.mbcallback = false;
	m_simparams.boundarytype = SA_BOUNDARY;
	m_simparams.nlexpansionfactor = 1.1;

	// Size and origin of the simulation domain
	m_size = make_double3(l, w ,h);

	// Physical parameters
	float g = length(m_physparams.gravity);

	m_physparams.dcoeff = 5.0f*g*H;

	m_physparams.r0 = m_deltap;

	m_physparams.artvisccoeff = 0.3f;
	m_physparams.epsartvisc = 0.01*m_simparams.slength*m_simparams.slength;
	m_physparams.epsxsph = 0.5f;

	// Drawing and saving times
	add_writer(VTKWRITER, 0.1);

	// Name of problem used for directory creation
	m_name = "InputProblem";
}


int InputProblem::fill_parts()
{
	// Setting probes for Spheric2 test case
	//*******************************************************************
	if (SPECIFIC_PROBLEM == "Box") {
		add_gage(m_origin + make_double3(1.0, 1.8, 0.0) + make_double3(0.1, 0.1, 0.1));
		if (m_simparams.testpoints) {
			test_points.push_back(m_origin + make_double3(1.0, 2.0, 0.0) + make_double3(0.1, 0.1, 0.1));
		}
	}
	// Setting probes for Spheric2 test case
	//*******************************************************************
	if (SPECIFIC_PROBLEM == "Spheric2") {
		// Wave gages
		add_gage(m_origin + make_double3(2.724, 0.5, 0.0) + make_double3(0.01, 0.01, 0.01));
		add_gage(m_origin + make_double3(2.228, 0.5, 0.0) + make_double3(0.01, 0.01, 0.01));
		add_gage(m_origin + make_double3(1.732, 0.5, 0.0) + make_double3(0.01, 0.01, 0.01));
		add_gage(m_origin + make_double3(0.582, 0.5, 0.0) + make_double3(0.01, 0.01, 0.01));
		// Pressure probes
		if (m_simparams.testpoints) {
			test_points.push_back(m_origin + make_double3(2.3955, 0.5, 0.021) + make_double3(0.01, 0.01, 0.01)); // the (0.01,0.01,0.01) vector accounts for the slightly shifted origin
			test_points.push_back(m_origin + make_double3(2.3955, 0.5, 0.061) + make_double3(0.01, 0.01, 0.01));
			test_points.push_back(m_origin + make_double3(2.3955, 0.5, 0.101) + make_double3(0.01, 0.01, 0.01));
			test_points.push_back(m_origin + make_double3(2.3955, 0.5, 0.141) + make_double3(0.01, 0.01, 0.01));
			test_points.push_back(m_origin + make_double3(2.4165, 0.5, 0.161) + make_double3(0.01, 0.01, 0.01));
			test_points.push_back(m_origin + make_double3(2.4565, 0.5, 0.161) + make_double3(0.01, 0.01, 0.01));
			test_points.push_back(m_origin + make_double3(2.4965, 0.5, 0.161) + make_double3(0.01, 0.01, 0.01));
			test_points.push_back(m_origin + make_double3(2.5365, 0.5, 0.161) + make_double3(0.01, 0.01, 0.01));
		}
	}
	//*******************************************************************

	int npart = h5File.getNParts() + test_points.size();

	return npart;
}

void InputProblem::copy_to_array(BufferList &buffers)
{
	float4 *pos = buffers.getData<BUFFER_POS>();
	hashKey *hash = buffers.getData<BUFFER_HASH>();
	float4 *vel = buffers.getData<BUFFER_VEL>();
	particleinfo *info = buffers.getData<BUFFER_INFO>();
	vertexinfo *vertices = buffers.getData<BUFFER_VERTICES>();
	float4 *boundelm = buffers.getData<BUFFER_BOUNDELEMENTS>();

	h5File.read();

	uint n_parts = 0;
	uint n_vparts = 0;
	uint n_bparts = 0;

	for (uint i = 0; i<h5File.getNParts(); i++) {
		switch(h5File.buf[i].ParticleType) {
			case 1:
				n_parts++;
				break;
			case 2:
				n_vparts++;
				break;
			case 3:
				n_bparts++;
				break;
		}
	}

	std::cout << "Fluid parts: " << n_parts << "\n";
	for (uint i = 0; i < n_parts; i++) {
		//float rho = density(H - h5File.buf[i].Coords_2, 0);
		float rho = m_physparams.rho0[0];
		const float lvel = log(fmax(1.0f-fabs(h5File.buf[i].Coords_2), 0.5*m_deltap)/0.0015625f)/0.41f+5.2f;
		vel[i] = make_float4(lvel, 0, 0, m_physparams.rho0[0]);
		info[i] = make_particleinfo(FLUIDPART, 0, i);
		calc_localpos_and_hash(Point(h5File.buf[i].Coords_0, h5File.buf[i].Coords_1, h5File.buf[i].Coords_2, rho*h5File.buf[i].Volume), info[i], pos[i], hash[i]);
	}
	uint j = n_parts;
	std::cout << "Fluid part mass: " << pos[j-1].w << "\n";

	if(n_vparts) {
		std::cout << "Vertex parts: " << n_vparts << "\n";
		for (uint i = j; i < j + n_vparts; i++) {
			float rho = density(H - h5File.buf[i].Coords_2, 0);
			const float lvel = log(fmax(1.0f-fabs(h5File.buf[i].Coords_2), 0.5*m_deltap)/0.0015625f)/0.41f+5.2f;
			vel[i] = make_float4(lvel, 0, 0, rho);
			info[i] = make_particleinfo(VERTEXPART, 0, i);
			calc_localpos_and_hash(Point(h5File.buf[i].Coords_0, h5File.buf[i].Coords_1, h5File.buf[i].Coords_2, rho*h5File.buf[i].Volume), info[i], pos[i], hash[i]);
		}
		j += n_vparts;
		std::cout << "Vertex part mass: " << pos[j-1].w << "\n";
	}

	if(n_bparts) {
		std::cout << "Boundary parts: " << n_bparts << "\n";
		for (uint i = j; i < j + n_bparts; i++) {
			const float lvel = log(fmax(1.0f-fabs(h5File.buf[i].Coords_2), 0.5*m_deltap)/0.0015625f)/0.41f+5.2f;
			vel[i] = make_float4(lvel, 0, 0, m_physparams.rho0[0]);
			info[i] = make_particleinfo(BOUNDPART, 0, i);
			calc_localpos_and_hash(Point(h5File.buf[i].Coords_0, h5File.buf[i].Coords_1, h5File.buf[i].Coords_2, 0.0), info[i], pos[i], hash[i]);
			vertices[i].x = h5File.buf[i].VertexParticle1;
			vertices[i].y = h5File.buf[i].VertexParticle2;
			vertices[i].z = h5File.buf[i].VertexParticle3;
			boundelm[i].x = h5File.buf[i].Normal_0;
			boundelm[i].y = h5File.buf[i].Normal_1;
			boundelm[i].z = h5File.buf[i].Normal_2;
			boundelm[i].w = h5File.buf[i].Surface;
		}
		j += n_bparts;
		std::cout << "Boundary part mass: " << pos[j-1].w << "\n";
	}
	// Make sure that fluid + vertex + boundaries are done in that order
	// before adding any other items like testpoints, etc.

	//Testpoints
	if (test_points.size()) {
		std::cout << "\nTest points: " << test_points.size() << "\n";
		for (uint i = j; i < j+test_points.size(); i++) {
			vel[i] = make_float4(0, 0, 0, 0.0);
			info[i]= make_particleinfo(TESTPOINTSPART, 0, i);
			calc_localpos_and_hash(test_points[i-j], info[i], pos[i], hash[i]);
		}
		j += test_points.size();
		std::cout << "Test point mass:" << pos[j-1].w << "\n";
	}

	std::flush(std::cout);

	h5File.empty();
<<<<<<< HEAD
=======
}

void
InputProblem::init_keps(float* k, float* e, uint numpart, particleinfo* info, float4* pos, hashKey* hash)
{
	const float k0 = 1.0f/sqrtf(0.09f);

	for (uint i = 0; i < numpart; i++) {
		const unsigned int cellHash = cellHashFromParticleHash(hash[i]);
		const float gridPosZ = float((cellHash % (m_gridsize.COORD2*m_gridsize.COORD1)) / m_gridsize.COORD1);
		const float z = pos[i].z + m_origin.z + (gridPosZ + 0.5f)*m_cellsize.z;
		k[i] = k0;
		e[i] = 1.0f/0.41f/fmax(1.0f-fabs(z),0.5f*m_deltap);
	}
>>>>>>> bbea37b1
}<|MERGE_RESOLUTION|>--- conflicted
+++ resolved
@@ -343,8 +343,6 @@
 	std::flush(std::cout);
 
 	h5File.empty();
-<<<<<<< HEAD
-=======
 }
 
 void
@@ -359,5 +357,4 @@
 		k[i] = k0;
 		e[i] = 1.0f/0.41f/fmax(1.0f-fabs(z),0.5f*m_deltap);
 	}
->>>>>>> bbea37b1
 }