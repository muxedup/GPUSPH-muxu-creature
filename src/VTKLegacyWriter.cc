--- conflicted
+++ resolved
@@ -158,16 +158,9 @@
 
 		fid << "SCALARS Object int" << endl;
 		print_lookup(fid);
-<<<<<<< HEAD
-		for (uint i=0; i < numParts; ++i) {
-			fprintf(fid, "%d\n", object(info[i]));
-		}
-		fprintf(fid, "\n\n");
-=======
 		for (uint i=0; i < numParts; ++i)
 			fid << object(info[i]) << endl;
 		fid << endl;
->>>>>>> b3f73d0e
 
 		fid << "SCALARS ParticleId int" << endl;
 		print_lookup(fid);
