--- conflicted
+++ resolved
@@ -73,11 +73,7 @@
 	const Problem	*m_problem;
 	string			next_filenum();
 	string			current_filenum();
-<<<<<<< HEAD
-	GlobalData*		m_gdata;
-=======
 	GlobalData*		gdata;
->>>>>>> 08515c3e
 };
 
 #endif	/* _WRITER_H */
