/*  Copyright 2011-2013 Alexis Herault, Giuseppe Bilotta, Robert A. Dalrymple, Eugenio Rustico, Ciro Del Negro

    Istituto Nazionale di Geofisica e Vulcanologia
        Sezione di Catania, Catania, Italy

    Università di Catania, Catania, Italy

    Johns Hopkins University, Baltimore, MD

    This file is part of GPUSPH.

    GPUSPH is free software: you can redistribute it and/or modify
    it under the terms of the GNU General Public License as published by
    the Free Software Foundation, either version 3 of the License, or
    (at your option) any later version.

    GPUSPH is distributed in the hope that it will be useful,
    but WITHOUT ANY WARRANTY; without even the implied warranty of
    MERCHANTABILITY or FITNESS FOR A PARTICULAR PURPOSE.  See the
    GNU General Public License for more details.

    You should have received a copy of the GNU General Public License
    along with GPUSPH.  If not, see <http://www.gnu.org/licenses/>.
*/


/*! \mainpage GPUSPH Developer's documentation
 *
 *
 * \section intro_sec  Introduction
 *
 * GPUSPH is a CUDA-based 3D SPH simulator (STUB).
 *
 * \section compile_sec Compiling and installing
 *
 * See "make help" (STUB).
 *
 * \section quick_links Internal links
 * - \ref main \n
 * - GPUSPH
 *
 * \section links Links
 * - <a href="http://www.stack.nl/~dimitri/doxygen/manual.html">Complete Doxygen manual</a>
 * - <a href="http://www.nvidia.com/object/cuda_gpus.html">GPUs and compute capabilites</a>
 *
 *
 * GPUSPH is a CUDA-based 3D SPH simulator (FIX).
 *
 * This document was generated with Doxygen.\n
 *
 */

// endl, cerr, etc.
#include <iostream>
// signal, sigaction, etc.
#include <signal.h>

#include "GPUSPH.h"
#include "Options.h"
#include "GlobalData.h"
#include "NetworkManager.h"

// Include only the problem selected at compile time (PROBLEM, QUOTED_PROBLEM)
#include "problem_select.opt"

/* Include all other opt file for show_version */
#include "gpusph_version.opt"
#include "fastmath_select.opt"
#include "dbg_select.opt"
#include "compute_select.opt"
#include "hash_key_size_select.opt"

void show_version()
{
	static const char dbg_or_rel[] =
#if defined(_DEBUG_)
		"Debug";
#else
		"Release";
#endif

	printf("GPUSPH version %s\n", GPUSPH_VERSION);
	printf("%s version %s fastmath for compute capability %u.%u\n",
		dbg_or_rel,
		FASTMATH ? "with" : "without",
		COMPUTE/10, COMPUTE%10);
	printf("Compiled for problem \"%s\"\n", QUOTED_PROBLEM);
	printf("Hashkey is %ubits long\n", HASH_KEY_SIZE);
}


// TODO: cleanup, no exit
void print_usage() {
	show_version();
	cout << "Syntax: " << endl;
	cout << "\tGPUSPH [--device n[,n...]] [--dem dem_file] [--deltap VAL] [--tend VAL]\n";
	cout << "\t       [--dir directory] [--nosave] [--num_hosts VAL [--byslot_scheduling]]\n";
	cout << "\tGPUSPH --help\n\n";
	cout << " --device n[,n...] : Use device number n; runs multi-gpu if multiple n are given\n";
	cout << " --dem : Use given DEM (if problem supports it)\n";
	cout << " --deltap : Use given deltap (VAL is cast to float)\n";
	cout << " --tend: Break at given time (VAL is cast to float)\n";
	cout << " --dir : Use given directory for dumps instead of date-based one\n";
	cout << " --nosave : Disable all file dumps but the last\n";
	cout << " --num_hosts : Uses multiple processes per node by specifying the number of nodes (VAL is cast to uint)\n";
	cout << " --byslot_scheduling : MPI scheduler is filling hosts first, as opposite to round robin scheduling\n";
	//cout << " --nobalance : Disable dynamic load balancing\n";
	//cout << " --lb-threshold : Set custom LB activation threshold (VAL is cast to float)\n";
	cout << " --help: Show this help and exit\n";
}

// if some option needs to be passed to GlobalData, remember to set it in GPUSPH::initialize()
int parse_options(int argc, char **argv, GlobalData *gdata)
{
	const char *arg(NULL);

	if (!gdata) return -1;
	Options* _clOptions = gdata->clOptions;

	// skip arg 0 (program name)
	argv++; argc--;

	while (argc > 0) {
		arg = *argv;
		argv++;
		argc--;
		if (!strcmp(arg, "--device")) {
			/* read the next arg as a list of integers */
			char * pch;
			pch = strtok (*argv,",");
			while (pch != NULL) {
				//printf ("%s\n",pch);
				if (gdata->devices==MAX_DEVICES_PER_NODE) {
					printf("WARNING: devices exceeding number %u will be ignored\n",
						gdata->device[MAX_DEVICES_PER_NODE-1]);
					break;
				} else {
					// inc _clOptions->devices only if scanf was successful
					if (sscanf(pch, "%u", &(gdata->device[gdata->devices]))>0) {
						gdata->devices++;
						gdata->totDevices++;
					} else {
						printf("WARNING: token %s is not a number - ignored\n", pch);
						//break;
					}
				}
				pch = strtok (NULL, " ,.-");
			}
			if (gdata->devices<1) {
				fprintf(stderr, "ERROR: --device option given, but no device specified\n");
				return -1;
			}
			argv++;
			argc--;
		} else if (!strcmp(arg, "--deltap")) {
			/* read the next arg as a double */
			sscanf(*argv, "%lf", &(_clOptions->deltap));
			argv++;
			argc--;
		} else if (!strcmp(arg, "--tend")) {
			/* read the next arg as a float */
			sscanf(*argv, "%f", &(_clOptions->tend));
			argv++;
			argc--;
		} else if (!strcmp(arg, "--dem")) {
			_clOptions->dem = std::string(*argv);
			argv++;
			argc--;
		} else if (!strcmp(arg, "--dir")) {
			_clOptions->dir = std::string(*argv);
			argv++;
			argc--;
		} else if (!strcmp(arg, "--nosave")) {
			_clOptions->nosave = true;
			gdata->nosave = true;
		} else if (!strcmp(arg, "--num_hosts")) {
			/* read the next arg as a uint */
			sscanf(*argv, "%u", &(_clOptions->num_hosts));
			argv++;
			argc--;
		} else if (!strcmp(arg, "--version")) {
			show_version();
			return 0;
		} else if (!strcmp(arg, "--byslot_scheduling")) {
			_clOptions->byslot_scheduling = true;
#if 0 // options will be enabled later
		} else if (!strcmp(arg, "--nobalance")) {
			_clOptions->nobalance = true;
			gdata->nobalance = true;
		} else if (!strcmp(arg, "--lb-threshold")) {
			// read the next arg as a float
			sscanf(*argv, "%f", &(_clOptions->custom_lb_threshold));
			gdata->custom_lb_threshold = _clOptions->custom_lb_threshold;
			argv++;
			argc--;
#endif
		} else if (!strcmp(arg, "--help")) {
			print_usage();
			return 0;
		} else if (!strncmp(arg, "--", 2)) {
			cerr << "Skipping unsupported option " << arg << endl;
		} else {
			cerr << "Fatal: Unknown option: " << arg << endl;
			return -1;

			// Left for future dynamic loading:
			/*if (_clOptions->problem.empty()) {
				_clOptions->problem = std::string(arg);
			} else {
				cout << "Problem " << arg << " selected after problem " << _clOptions->problem << endl;
			}*/
		}
	}

	if (gdata->devices==0) {
		printf(" * No devices specified, falling back to default (dev 0)...\n");
		// default: use first device. May use cutGetMaxGflopsDeviceId() instead.
		gdata->device[gdata->devices++] = 0;
	}

	// only for single-gpu
	_clOptions->device = gdata->device[0];

	_clOptions->problem = std::string( QUOTED_PROBLEM );

	// Left for future dynamic loading:
	/*if (_clOptions->problem.empty()) {
		problem_list();
		exit(0);
	}*/

	return 1;
}

bool check_short_length() {
	return (sizeof(uint) == 2*sizeof(short));
}

// SIGINT handler: issues a quit_request
void sigint_handler(int signum) {
	// if issued the second time, brutally terminate everything
	if (gdata_static_pointer->quit_request) {
		uint reachedt = gdata_static_pointer->threadSynchronizer->queryReachedThreads();
		uint maxt = gdata_static_pointer->threadSynchronizer->getNumThreads();
		if (reachedt > 0 && reachedt < maxt && !gdata_static_pointer->threadSynchronizer->didForceUnlockOccurr()) {
			printf("Second quit request - threads waiting: %u/%u. Forcing unlock...\n", reachedt, maxt);
			gdata_static_pointer->threadSynchronizer->forceUnlock();
		} else {
			printf("Unable to force unlock. Issuing exit(1)\n");
			exit(1);
		}
	} else {
		printf("Kindly asking to quit - please wait for the current iteration to complete\n");
		gdata_static_pointer->quit_request = true;
	}
}

void sigusr1_handler(int signum) {
	// TODO: actually issue a user save_request
	//gdata_static_pointer->save_request = true;
}

int main(int argc, char** argv) {
	if (!check_short_length()) {
		printf("Fatal: this architecture does not have uint = 2 short\n");
		exit(1);
	}

	GlobalData gdata;
	gdata_static_pointer = &gdata;

	// Command line options
	gdata.clOptions = new Options();

	// catch SIGINT and SIGUSR1
	struct sigaction int_action, usr1_action;

	memset(&int_action, 0, sizeof(struct sigaction));
	int_action.sa_handler = sigint_handler;
	sigaction(SIGINT, &int_action, NULL);

	memset(&usr1_action, 0, sizeof(struct sigaction));
	usr1_action.sa_handler = sigusr1_handler;
	sigaction(SIGUSR1, &usr1_action, NULL);

	// parse command-line options
	int ret = parse_options(argc, argv, &gdata);
	if (ret <= 0)
		exit(ret);

	show_version();

	// TODO: check options, i.e. consistency

	// NOTE: Although GPUSPH has been designed to be run with one multi-threaded process per node, it is important not to create
	// any file or lock singleton resources before initializing the network, as the process might be forked
	gdata.networkManager = new NetworkManager();
	gdata.networkManager->initNetwork();
	gdata.networkManager->printInfo();

	gdata.mpi_nodes = gdata.networkManager->getWorldSize();
	gdata.mpi_rank = gdata.networkManager->getProcessRank();

	// We "shift" the cuda device indices by devIndexOffset. It is useful in case of multiple processes per node. Will write external docs about the formula
	uint devIndexOffset = 0;
	if (gdata.clOptions->num_hosts > 0) {
		if (gdata.clOptions->byslot_scheduling)
			// non round-robin scheduling: fill first node, then start assigning to the second
			devIndexOffset = (gdata.mpi_rank % ( gdata.mpi_nodes / gdata.clOptions->num_hosts ) ) * gdata.devices;
		else
			// round-robin scheduling: distribute to non-empty node only if others have at least n-1 processes already
			devIndexOffset = (gdata.mpi_rank / gdata.clOptions->num_hosts) * gdata.devices;

		for (uint d=0; d < gdata.devices; d++)
				gdata.device[d] += devIndexOffset;
	} else
		if (gdata.clOptions->byslot_scheduling)
			printf("WARNING: --byslot_scheduling was enabled, but number of hosts is zero!\n");

	gdata.totDevices = gdata.mpi_nodes * gdata.devices;
	printf(" tot devs = %u (%u * %u)\n",gdata.totDevices, gdata.mpi_nodes, gdata.devices );
	if (gdata.clOptions->num_hosts > 0)
		printf(" num_host was specified: %u; shifting device numbers with offset %u\n", gdata.clOptions->num_hosts, devIndexOffset);

#if HASH_KEY_SIZE < 64
	// only single-node single-GPU possible with 32 bits keys
	if (gdata.totDevices > 1) {
		fprintf(stderr, "FATAL: multi-device simulations require the hashKey to be at least 64 bits long\n");
		gdata.networkManager->finalizeNetwork();
		return 1;
	}
#endif

	// the Problem could (should?) be initialized inside GPUSPH::initialize()
	gdata.problem = new PROBLEM(&gdata);

	// get - and actually instantiate - the existing instance of GPUSPH
	GPUSPH *Simulator = GPUSPH::getInstance();

	// initialize CUDA, start workers, allocate CPU and GPU buffers
	bool initialized  = Simulator->initialize(&gdata);
<<<<<<< HEAD

	if (initialized) {
		printf("GPUSPH: initialized\n");

		// run the simulation until a quit request is triggered or an exception is thrown (TODO)
		Simulator->runSimulation();

=======

	if (initialized) {
		printf("GPUSPH: initialized\n");

		// run the simulation until a quit request is triggered or an exception is thrown (TODO)
		Simulator->runSimulation();

>>>>>>> 08515c3e
		// finalize everything
		Simulator->finalize();
	} else
		printf("GPUSPH: problem during initialization, aborting...\n");

	// same consideration as above
	delete gdata.problem;

	// finalize MPI
	gdata.networkManager->finalizeNetwork();

	delete gdata.networkManager;

	return 0;
}
<|MERGE_RESOLUTION|>--- conflicted
+++ resolved
@@ -339,7 +339,6 @@
 
 	// initialize CUDA, start workers, allocate CPU and GPU buffers
 	bool initialized  = Simulator->initialize(&gdata);
-<<<<<<< HEAD
 
 	if (initialized) {
 		printf("GPUSPH: initialized\n");
@@ -347,15 +346,6 @@
 		// run the simulation until a quit request is triggered or an exception is thrown (TODO)
 		Simulator->runSimulation();
 
-=======
-
-	if (initialized) {
-		printf("GPUSPH: initialized\n");
-
-		// run the simulation until a quit request is triggered or an exception is thrown (TODO)
-		Simulator->runSimulation();
-
->>>>>>> 08515c3e
 		// finalize everything
 		Simulator->finalize();
 	} else
