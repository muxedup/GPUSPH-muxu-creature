/*  Copyright 2013 Alexis Herault, Giuseppe Bilotta, Robert A.
 	Dalrymple, Eugenio Rustico, Ciro Del Negro

	Conservatoire National des Arts et Metiers, Paris, France

	Istituto Nazionale di Geofisica e Vulcanologia,
    Sezione di Catania, Catania, Italy

    Universita di Catania, Catania, Italy

    Johns Hopkins University, Baltimore, MD

	This file is part of GPUSPH.

    GPUSPH is free software: you can redistribute it and/or modify
    it under the terms of the GNU General Public License as published by
    the Free Software Foundation, either version 3 of the License, or
    (at your option) any later version.

    GPUSPH is distributed in the hope that it will be useful,
    but WITHOUT ANY WARRANTY; without even the implied warranty of
    MERCHANTABILITY or FITNESS FOR A PARTICULAR PURPOSE.  See the
    GNU General Public License for more details.

    You should have received a copy of the GNU General Public License
    along with GPUSPH.  If not, see <http://www.gnu.org/licenses/>.
*/

/*
 * Device code.
 */

#ifndef _FORCES_KERNEL_
#define _FORCES_KERNEL_

#include "particledefine.h"
#include "textures.cuh"
#include "vector_math.h"
#include "multi_gpu_defines.h"
#include "GlobalData.h"

#include "kahan.h"
#include "tensor.cu"

#if __COMPUTE__ < 20
#define printf(...) /* eliminate printf from 1.x */
#endif

// Single-precision M_PI
// FIXME : ah, ah ! Single precision with 976896587958795795 decimals ....
#define M_PIf 3.141592653589793238462643383279502884197169399375105820974944f

#define MAXKASINDEX 10

<<<<<<< HEAD
using std::isfinite;

texture<float, 2, cudaReadModeElementType> demTex;	// DEM

=======
>>>>>>> 58696233
/** \namespace cuforces
 *  \brief Contains all device functions/kernels/variables used force computations, filters and boundary conditions
 *
 *  The namespace cuforces contains all the device part of force computations, filters and boundary conditions :
 *  	- device constants/variables
 *  	- device functions
 *  	- kernels
 *
 *  \ingroup forces
 */
namespace cuforces {

using namespace cubounds;

// Core SPH functions
#include "sph_core_utils.cuh"
#include "gamma.cuh"

/** \name Device constants
 *  @{ */
__constant__ idx_t	d_neiblist_end;			///< maximum number of neighbors * number of allocated particles
__constant__ idx_t	d_neiblist_stride;		///< stride between neighbors of the same particle

__constant__ int	d_numfluids;			///< number of different fluids

__constant__ float	d_sqC0[MAX_FLUID_TYPES];	///< square of sound speed for at-rest density for each fluid

__constant__ float	d_ferrari;				///< coefficient for Ferrari correction
__constant__ float	d_rhodiffcoeff;			///< coefficient for density diffusion

__constant__ float	d_epsinterface;			///< interface epsilon for simplified surface tension in Grenier

// LJ boundary repusion force comuting
__constant__ float	d_dcoeff;
__constant__ float	d_p1coeff;
__constant__ float	d_p2coeff;
__constant__ float	d_r0;

// Monaghan-Kaijar boundary repulsion force constants
__constant__ float	d_MK_K;		///< This is typically the square of the maximum velocity, or gravity times the maximum height
__constant__ float	d_MK_d;		///< This is typically the distance between boundary particles
__constant__ float	d_MK_beta;	///< This is typically the ration between h and the distance between boundary particles

__constant__ float	d_visccoeff[MAX_FLUID_TYPES];	///< viscous coefficient
__constant__ float	d_epsartvisc;					///< epsilon of artificial viscosity

__constant__ float	d_partsurf;		///< particle surface (typically particle spacing suared)

// Sub-Particle Scale (SPS) Turbulence parameters
__constant__ float	d_smagfactor;
__constant__ float	d_kspsfactor;

// Rigid body data
__constant__ int3	d_rbcgGridPos[MAX_BODIES]; //< cell of the center of gravity
__constant__ float3	d_rbcgPos[MAX_BODIES]; //< in-cell coordinate of the center of gravity
__constant__ int	d_rbstartindex[MAX_BODIES];
__constant__ float	d_objectobjectdf;
__constant__ float	d_objectboundarydf;


/*  @} */

/** \name Device functions
 *  @{ */

/************************************************************************************************************/
/*							  Functions used by the different CUDA kernels							        */
/************************************************************************************************************/

//! Lennard-Jones boundary repulsion force
__device__ __forceinline__ float
LJForce(const float r)
{
	float force = 0.0f;

	if (r <= d_r0)
		force = d_dcoeff*(__powf(d_r0/r, d_p1coeff) - __powf(d_r0/r, d_p2coeff))/(r*r);

	return force;
}

//! Monaghan-Kajtar boundary repulsion force
/*!
 Monaghan-Kajtar boundary repulsion force doi:10.1016/j.cpc.2009.05.008
 to be multiplied by r_aj vector
 we allow the fluid particle mass mass_f to be different from the
 boundary particle mass mass_b even though they are typically the same
 (except for multi-phase fluids)
*/
__device__ __forceinline__ float
MKForce(const float r, const float slength,
		const float mass_f, const float mass_b)
{
	// MK always uses the 1D cubic or quintic Wendland spline
	float w = 0.0f;

	float force = 0.0f;

	// Wendland has radius 2
	if (r <= 2*slength) {	//TODO: fixme use influenceradius
		float qq = r/slength;
		w = 1.8f * __powf(1.0f - 0.5f*qq, 4.0f) * (2.0f*qq + 1.0f);  //TODO: optimize
		// float dist = r - d_MK_d;
		float dist = max(d_epsartvisc, r - d_MK_d);
		force = d_MK_K*w*2*mass_b/(d_MK_beta * dist * r * (mass_f+mass_b));
	}

	return force;
}
/************************************************************************************************************/

/***************************************** Viscosities *******************************************************/
//! Artificial viscosity
__device__ __forceinline__ float
artvisc(	const float	vel_dot_pos,
			const float	rho,
			const float	neib_rho,
			const float	sspeed,
			const float	neib_sspeed,
			const float	r,
			const float	slength)
{
	// TODO check if it makes sense to support different artificial viscosity coefficients
	// for different fluids
	return vel_dot_pos*slength*d_visccoeff[0]*(sspeed + neib_sspeed)/
									((r*r + d_epsartvisc)*(rho + neib_rho));
}


// ATTENTION: for all non artificial viscosity
// µ is the dynamic viscosity (ρν)

//! Morris laminar viscous term
/*!
 Scalar part of viscosity using Morris 1997
 expression 21 p218 when all particles have the same viscosity
 in this case d_visccoeff = 4 nu
 returns 4.mj.nu/(ρi + ρj) (1/r ∂Wij/∂r)
*/
__device__ __forceinline__ float
laminarvisc_kinematic(	const float	rho,
						const float	neib_rho,
						const float	neib_mass,
						const float	f)
{
	// NOTE: this won't work in multi-fluid!
	// TODO FIXME kinematic viscosity should probably be marked as incompatible
	// with multi-fluid (or at least if fluids don't have the same, constant
	// viscosity
	return neib_mass*d_visccoeff[0]*f/(rho + neib_rho);
}


//! Morris laminar viscous term for variable viscosity
/*!
 Same behaviour as laminarvisc_kinematic but for particle
 dependent viscosity.
 returns mj.(µi + µi)/(ρi.ρj) (1/r ∂Wij/∂r)
*/
__device__ __forceinline__ float
laminarvisc_dynamic(const float	rho,
					const float	neib_rho,
					const float	neib_mass,
					const float	f,
					const float	visc,
					const float	neib_visc)
{
	return neib_mass*(visc + neib_visc)*f/(rho*neib_rho);
}
/************************************************************************************************************/


/*********************************** Adptative time stepping ************************************************/
// Computes dt across different GPU blocks
/*!
 Function called at the end of the forces or powerlawVisc function doing
 a per block maximum reduction
 cflOffset is used in case the forces kernel was partitioned (striping)
*/
__device__ __forceinline__ void
dtadaptBlockReduce(	float*	sm_max,
					float*	cfl,
					uint	cflOffset)
{
	for(unsigned int s = blockDim.x/2; s > 0; s >>= 1)
	{
		__syncthreads();
		if (threadIdx.x < s)
		{
			sm_max[threadIdx.x] = max(sm_max[threadIdx.x + s], sm_max[threadIdx.x]);
		}
	}

	// write result for this block to global mem
	if (!threadIdx.x)
		cfl[cflOffset + blockIdx.x] = sm_max[0];
}
/************************************************************************************************************/

/******************** Functions for computing repulsive force directly from DEM *****************************/

// TODO: check for the maximum timestep

//! Computes normal and viscous force wrt to solid planar boundary
__device__ __forceinline__ float
PlaneForce(	const int3&		gridPos,
			const float3&	pos,
			const float		mass,
			const plane_t&	plane,
			const float3&	vel,
			const float		dynvisc,
			float4&			force)
{
	// relative position of our particle from the reference point of the plane
	const float r = PlaneDistance(gridPos, pos, plane);
	if (r < d_r0) {
		const float DvDt = LJForce(r);
		// Unitary normal vector of the surface
		const float3 relPos = plane.normal*r;

		as_float3(force) += DvDt*relPos;

		// tangential velocity component
		const float3 v_t = vel - dot(vel, relPos)/r*relPos/r; //TODO: check

		// f = -µ u/∆n

		// viscosity
		// float coeff = -dynvisc*M_PI*(d_r0*d_r0-r*r)/(pos.w*r);
		// float coeff = -dynvisc*M_PI*(d_r0*d_r0*3/(M_PI*2)-r*r)/(pos.w*r);
		const float coeff = -dynvisc*d_partsurf/(mass*r);

		// coeff should not be higher than needed to nil v_t in the maximum allowed dt
		// coefficients are negative, so the smallest in absolute value is the biggest

		/*
		float fmag = length(as_float3(force));
		float coeff2 = -sqrt(fmag/slength)/(d_dtadaptfactor*d_dtadaptfactor);
		if (coeff2 < -d_epsartvisc)
			coeff = max(coeff, coeff2);
			*/

		as_float3(force) += coeff*v_t;

		return -coeff;
	}

	return 0.0f;
}

//! DOC-TODO Describe function
__device__ __forceinline__ float
GeometryForce(	const int3&		gridPos,
				const float3&	pos,
				const float		mass,
				const float3&	vel,
				const float		dynvisc,
				float4&			force)
{
	float coeff_max = 0.0f;
	for (uint i = 0; i < d_numplanes; ++i) {
		float coeff = PlaneForce(gridPos, pos, mass, d_plane[i], vel, dynvisc, force);
		if (coeff > coeff_max)
			coeff_max = coeff;
	}

	return coeff_max;
}

//! DOC-TODO describe function
__device__ __forceinline__ float
DemLJForce(	const texture<float, 2, cudaReadModeElementType> texref,
			const int3&	gridPos,
			const float3&	pos,
			const float		mass,
			const float3&	vel,
			const float		dynvisc,
			float4&			force)
{
	const float2 demPos = DemPos(gridPos, pos);

	const float globalZ = d_worldOrigin.z + (gridPos.z + 0.5f)*d_cellSize.z + pos.z;
	const float globalZ0 = DemInterpol(texref, demPos);

	if (globalZ - globalZ0 < d_demzmin) {
		const plane_t demPlane(DemTangentPlane(texref, gridPos, pos, demPos, globalZ0));

		return PlaneForce(gridPos, pos, mass, demPlane, vel, dynvisc, force);
	}
	return 0;
}

/************************************************************************************************************/

/************************************************************************************************************/
/*		   Kernels for computing SPS tensor and SPS viscosity												*/
/************************************************************************************************************/

//! A functor that writes out turbvisc for SPS visc
template<bool>
struct write_sps_turbvisc
{
	template<typename FP>
	__device__ __forceinline__
	static void
	with(FP const& params, const uint index, const float turbvisc)
	{ /* do nothing */ }
};

template<>
template<typename FP>
__device__ __forceinline__ void
write_sps_turbvisc<true>::with(FP const& params, const uint index, const float turbvisc)
{ params.turbvisc[index] = turbvisc; }

//! A functor that writes out tau for SPS visc
template<bool>
struct write_sps_tau
{
	template<typename FP>
	__device__ __forceinline__
	static void
	with(FP const& params, const uint index, const float2& tau0, const float2& tau1, const float2& tau2)
	{ /* do nothing */ }
};

template<>
template<typename FP>
__device__ __forceinline__ void
write_sps_tau<true>::with(FP const& params, const uint index, const float2& tau0,
							const float2& tau1, const float2& tau2)
{
	params.tau0[index] = tau0;
	params.tau1[index] = tau1;
	params.tau2[index] = tau2;
}

/************************************************************************************************************/

/************************************************************************************************************/
/*		Device functions used in kernels other than the main forces kernel									*/
/************************************************************************************************************/

//! Computes boundary conditions at open boundaries
/*!
 Depending on whether velocity or pressure is prescribed at a boundary the respective other component
 is computed using the appropriate Riemann invariant.
*/
__device__ __forceinline__ void
calculateIOboundaryCondition(
			float4			&eulerVel,
	const	particleinfo	info,
	const	float			rhoInt,
	const	float			rhoExt,
	const	float3			uInt,
	const	float			unInt,
	const	float			unExt,
	const	float3			normal)
{
	const int a = fluid_num(info);
	const float rInt = R(rhoInt, a);

	// impose velocity (and k,eps) => compute density
	if (VEL_IO(info)) {
		float riemannR = 0.0f;
		if (unExt <= unInt) // Expansion wave
			riemannR = rInt + (unExt - unInt);
		else { // Shock wave
			float riemannRho = RHO(P(rhoInt, a) + rhoInt * unInt * (unInt - unExt), a);
			riemannR = R(riemannRho, a);
			float riemannC = soundSpeed(riemannRho, a);
			float lambda = unExt + riemannC;
			const float cInt = soundSpeed(rhoInt, a);
			float lambdaInt = unInt + cInt;
			if (lambda <= lambdaInt) // must be a contact discontinuity then (which would actually mean lambda == lambdaInt
				riemannR = rInt;
		}
		eulerVel.w = RHOR(riemannR, a);
	}
	// impose pressure => compute velocity (normal & tangential; k and eps are already interpolated)
	else {
		float flux = 0.0f;
		// Rankine-Hugoniot is not properly working
		const float cExt = soundSpeed(rhoExt, a);
		const float cInt = soundSpeed(rhoInt, a);
		const float lambdaInt = unInt + cInt;
		const float rExt = R(rhoExt, a);
		if (rhoExt <= rhoInt) { // Expansion wave
			flux = unInt + (rExt - rInt);
			float lambda = flux + cExt;
			if (lambda > lambdaInt) { // shock wave
				flux = (P(rhoInt, a) - P(rhoExt, a))/(rhoInt*fmax(unInt,1e-5f*d_sscoeff[a])) + unInt;
				// check that unInt was not too small
				if (fabs(flux) > d_sscoeff[a] * 0.1f)
					flux = unInt;
				lambda = flux + cExt;
				if (lambda <= lambdaInt) // contact discontinuity
					flux = unInt;
			}
		}
		else { // shock wave
			flux = (P(rhoInt, a) - P(rhoExt, a))/(rhoInt*fmax(unInt,1e-5f*d_sscoeff[a])) + unInt;
			// check that unInt was not too small
			if (fabs(flux) > d_sscoeff[a] * 0.1f)
				flux = unInt;
			float lambda = flux + cExt;
			if (lambda <= lambdaInt) { // expansion wave
				flux = unInt + (rExt - rInt);
				lambda = flux + cExt;
				if (lambda > lambdaInt) // contact discontinuity
					flux = unInt;
			}
		}
		// AM-TODO allow imposed tangential velocity (make sure normal component is zero)
		// currently for inflow we assume that the tangential velocity is zero
		as_float3(eulerVel) = make_float3(0.0f);
		// if the imposed pressure on the boundary is negative make sure that the flux is negative
		// as well (outflow)
		if (rhoExt < d_rho0[a])
			flux = fmin(flux, 0.0f);
		// Outflow
		if (flux < 0.0f)
			// impose eulerVel according to dv/dn = 0
			// and remove normal component of velocity
			as_float3(eulerVel) = uInt - dot(uInt, normal)*normal;
		// add calculated normal velocity
		as_float3(eulerVel) += normal*flux;
		// set density to the imposed one
		eulerVel.w = rhoExt;
	}
}

//! Determines the distribution of mass based on a position on a segment
/*!
 A position inside a segment is used to split the segment area into three parts. The respective
 size of these parts are used to determine how much the mass is redistributed that is associated
 with this position. This is used in two cases:

 1.) A mass flux is given or computed for a certain segment, then the position for the function
     is equivalent to the segement position. This determines the mass flux for the vertices

 2.) A fluid particle traverses a segment. Then the position is equal to the fluid position and
     the function determines how much mass of the fluid particle is distributed to each vertex
*/
__device__ __forceinline__ void
getMassRepartitionFactor(	const	float3	*vertexRelPos,
							const	float3	normal,
									float3	&beta)
{
	float3 v01 = vertexRelPos[0]-vertexRelPos[1];
	float3 v02 = vertexRelPos[0]-vertexRelPos[2];
	float3 p0  = vertexRelPos[0]-dot(vertexRelPos[0], normal)*normal;
	float3 p1  = vertexRelPos[1]-dot(vertexRelPos[1], normal)*normal;
	float3 p2  = vertexRelPos[2]-dot(vertexRelPos[2], normal)*normal;

	float refSurface = 0.5*dot(cross(v01, v02), normal);

	float3 v21 = vertexRelPos[2]-vertexRelPos[1];

	float surface0 = 0.5*dot(cross(p2, v21), normal);
	float surface1 = 0.5*dot(cross(p0, v02), normal);
	// Warning v10 = - v01
	float surface2 = - 0.5*dot(cross(p1, v01), normal);
	if (surface0 < 0. && surface2 < 0.) {
		// the projected point is clipped to v1
		surface0 = 0.;
		surface1 = refSurface;
		surface2 = 0.;
	} else if (surface0 < 0. && surface1 < 0.) {
		// the projected point is clipped to v2
		surface0 = 0.;
		surface1 = 0.;
		surface2 = refSurface;
	} else if (surface1 < 0. && surface2 < 0.) {
		// the projected point is clipped to v0
		surface0 = refSurface;
		surface1 = 0.;
		surface2 = 0.;
	} else if (surface0 < 0.) {
		// We project p2 into the v21 line, parallel to p0
		// then surface0 is 0
		// we also modify p0 an p1 accordingly
		float coef = surface0/(0.5*dot(cross(p0, v21), normal));

		p1 -= coef*p0;
		p0 *= (1.-coef);

		surface0 = 0.;
		surface1 = 0.5*dot(cross(p0, v02), normal);
		surface2 = - 0.5*dot(cross(p1, v01), normal);
	} else if (surface1 < 0.) {
		// We project p0 into the v02 line, parallel to p1
		// then surface1 is 0
		// we also modify p1 an p2 accordingly
		float coef = surface1/(0.5*dot(cross(p1, v02), normal));
		p2 -= coef*p1;
		p1 *= (1.-coef);

		surface0 = 0.5*dot(cross(p2, v21), normal);
		surface1 = 0.;
		surface2 = - 0.5*dot(cross(p1, v01), normal);
	} else if (surface2 < 0.) {
		// We project p1 into the v01 line, parallel to p2
		// then surface2 is 0
		// we also modify p0 an p2 accordingly
		float coef = -surface2/(0.5*dot(cross(p2, v01), normal));
		p0 -= coef*p2;
		p2 *= (1.-coef);

		surface0 = 0.5*dot(cross(p2, v21), normal);
		surface1 = 0.5*dot(cross(p0, v02), normal);
		surface2 = 0.;
	}

	beta.x = surface0/refSurface;
	beta.y = surface1/refSurface;
	beta.z = surface2/refSurface;
}

//! contribution of neighbor at relative position relPos with weight w to the MLS matrix mls
__device__ __forceinline__ void
MlsMatrixContrib(symtensor4 &mls, float4 const& relPos, float w)
{
	mls.xx += w;						// xx = ∑Wij*Vj
	mls.xy += relPos.x*w;				// xy = ∑(xi - xj)*Wij*Vj
	mls.xz += relPos.y*w;				// xz = ∑(yi - yj)*Wij*Vj
	mls.xw += relPos.z*w;				// xw = ∑(zi - zj)*Wij*Vj
	mls.yy += relPos.x*relPos.x*w;		// yy = ∑(xi - xj)^2*Wij*Vj
	mls.yz += relPos.x*relPos.y*w;		// yz = ∑(xi - xj)(yi - yj)*Wij*Vj
	mls.yw += relPos.x*relPos.z*w;		// yz = ∑(xi - xj)(zi - zj)*Wij*Vj
	mls.zz += relPos.y*relPos.y*w;		// zz = ∑(yi - yj)^2*Wij*Vj
	mls.zw += relPos.y*relPos.z*w;		// zz = ∑(yi - yj)(zi - zj)*Wij*Vj
	mls.ww += relPos.z*relPos.z*w;		// zz = ∑(yi - yj)^2*Wij*Vj

}

//! MLS contribution
/*!
 contribution of neighbor at relative position relPos with weight w to the
 MLS correction when B is the first row of the inverse MLS matrix
*/
__device__ __forceinline__ float
MlsCorrContrib(float4 const& B, float4 const& relPos, float w)
{
	return (B.x + B.y*relPos.x + B.z*relPos.y + B.w*relPos.z)*w;
	// ρ = ∑(ß0 + ß1(xi - xj) + ß2(yi - yj))*Wij*Vj
}

//! Fetch tau tensor from texture
/*!
 an auxiliary function that fetches the tau tensor
 for particle i from the textures where it's stored
*/
__device__
symtensor3 fetchTau(uint i)
{
	symtensor3 tau;
	float2 temp = tex1Dfetch(tau0Tex, i);
	tau.xx = temp.x;
	tau.xy = temp.y;
	temp = tex1Dfetch(tau1Tex, i);
	tau.xz = temp.x;
	tau.yy = temp.y;
	temp = tex1Dfetch(tau2Tex, i);
	tau.yz = temp.x;
	tau.zz = temp.y;
	return tau;
}

/*  @} */

/** \name Kernels
 *  @{ */

//! Compute SPS matrix
/*!
 Compute the Sub-Particle-Stress (SPS) Tensor matrix for all Particles
 WITHOUT Kernel correction

 Procedure:

 (1) compute velocity gradients

 (2) compute turbulent eddy viscosity (non-dynamic)

 (3) compute turbulent shear stresses

 (4) return SPS tensor matrix (tau) divided by rho^2
*/
template<KernelType kerneltype,
	BoundaryType boundarytype,
	uint simflags>
__global__ void
__launch_bounds__(BLOCK_SIZE_SPS, MIN_BLOCKS_SPS)
SPSstressMatrixDevice(sps_params<kerneltype, boundarytype, simflags> params)
{
	const uint index = INTMUL(blockIdx.x,blockDim.x) + threadIdx.x;

	if (index >= params.numParticles)
		return;

	// read particle data from sorted arrays
	// Compute SPS matrix only for any kind of particles
	// TODO testpoints should also compute SPS, it'd be useful
	// when we will enable SPS saving to disk
	const particleinfo info = tex1Dfetch(infoTex, index);

	// read particle data from sorted arrays
	#if( __COMPUTE__ >= 20)
	const float4 pos = params.pos[index];
	#else
	const float4 pos = tex1Dfetch(posTex, index);
	#endif

	// skip inactive particles
	if (INACTIVE(pos))
		return;

	const float4 vel = tex1Dfetch(velTex, index);

	// Gradients of the the velocity components
	float3 dvx = make_float3(0.0f);
	float3 dvy = make_float3(0.0f);
	float3 dvz = make_float3(0.0f);

	// Compute grid position of current particle
	const int3 gridPos = calcGridPosFromParticleHash( params.particleHash[index] );

	// Persistent variables across getNeibData calls
	char neib_cellnum = -1;
	uint neib_cell_base_index = 0;
	float3 pos_corr;

	// loop over all the neighbors
	for (idx_t i = 0; i < d_neiblist_end; i += d_neiblist_stride) {
		neibdata neib_data = params.neibsList[i + index];

		if (neib_data == 0xffff) break;

		const uint neib_index = getNeibIndex(pos, pos_corr, params.cellStart,
				neib_data, gridPos, neib_cellnum, neib_cell_base_index);

		// Compute relative position vector and distance
		// Now relPos is a float4 and neib mass is stored in relPos.w
		#if( __COMPUTE__ >= 20)
		const float4 relPos = pos_corr - params.pos[neib_index];
		#else
		const float4 relPos = pos_corr - tex1Dfetch(posTex, neib_index);
		#endif

		// skip inactive particles
		if (INACTIVE(relPos))
			continue;

		const float r = length3(relPos);

		// Compute relative velocity
		// Now relVel is a float4 and neib density is stored in relVel.w
		const float4 relVel = as_float3(vel) - tex1Dfetch(velTex, neib_index);
		const particleinfo neib_info = tex1Dfetch(infoTex, neib_index);

		// Velocity gradient is contributed by all particles
		// TODO: fix SA case
		if ( r < params.influenceradius ) {
			const float f = F<kerneltype>(r, params.slength)*relPos.w/relVel.w;	// 1/r ∂Wij/∂r Vj

			// Velocity Gradients
			dvx -= relVel.x*as_float3(relPos)*f;	// dvx = -∑mj/ρj vxij (ri - rj)/r ∂Wij/∂r
			dvy -= relVel.y*as_float3(relPos)*f;	// dvy = -∑mj/ρj vyij (ri - rj)/r ∂Wij/∂r
			dvz -= relVel.z*as_float3(relPos)*f;	// dvz = -∑mj/ρj vzij (ri - rj)/r ∂Wij/∂r
			}
		} // end of loop through neighbors


	// SPS stress matrix elements
	symtensor3 tau;

	// Calculate Sub-Particle Scale viscosity
	// and special turbulent terms
	float SijSij_bytwo = 2.0f*(dvx.x*dvx.x + dvy.y*dvy.y + dvz.z*dvz.z);	// 2*SijSij = 2.0((∂vx/∂x)^2 + (∂vy/∂yx)^2 + (∂vz/∂z)^2)
	float temp = dvx.y + dvy.x;		// 2*SijSij += (∂vx/∂y + ∂vy/∂x)^2
	tau.xy = temp;
	SijSij_bytwo += temp*temp;
	temp = dvx.z + dvz.x;			// 2*SijSij += (∂vx/∂z + ∂vz/∂x)^2
	tau.xz = temp;
	SijSij_bytwo += temp*temp;
	temp = dvy.z + dvz.y;			// 2*SijSij += (∂vy/∂z + ∂vz/∂y)^2
	tau.yz = temp;
	SijSij_bytwo += temp*temp;
	const float S = sqrtf(SijSij_bytwo);
	const float nu_SPS = d_smagfactor*S;		// Dalrymple & Rogers (2006): eq. (12)
	const float divu_SPS = 0.6666666666f*nu_SPS*(dvx.x + dvy.y + dvz.z);
	const float Blinetal_SPS = d_kspsfactor*SijSij_bytwo;

	// Storing the turbulent viscosity for each particle
	write_sps_turbvisc<simflags & SPSK_STORE_TURBVISC>::with(params, index, nu_SPS);

	// Shear Stress matrix = TAU (pronounced taf)
	// Dalrymple & Rogers (2006): eq. (10)
	if (simflags & SPSK_STORE_TAU) {

		tau.xx = nu_SPS*(dvx.x + dvx.x) - divu_SPS - Blinetal_SPS;	// tau11 = tau_xx/ρ^2
		tau.xx /= vel.w;
		tau.xy *= nu_SPS/vel.w;								// tau12 = tau_xy/ρ^2
		tau.xz *= nu_SPS/vel.w;								// tau13 = tau_xz/ρ^2
		tau.yy = nu_SPS*(dvy.y + dvy.y) - divu_SPS - Blinetal_SPS;	// tau22 = tau_yy/ρ^2
		tau.yy /= vel.w;
		tau.yz *= nu_SPS/vel.w;								// tau23 = tau_yz/ρ^2
		tau.zz = nu_SPS*(dvz.z + dvz.z) - divu_SPS - Blinetal_SPS;	// tau33 = tau_zz/ρ^2
		tau.zz /= vel.w;

		write_sps_tau<simflags & SPSK_STORE_TAU>::with(params, index, make_float2(tau.xx, tau.xy),
				make_float2(tau.xz, tau.yy), make_float2(tau.yz, tau.zz));
	}
}
/************************************************************************************************************/

/************************************************************************************************************/
/*										Density computation							*/
/************************************************************************************************************/

//! Continuity equation with the Grenier formulation
/*!
 When using the Grenier formulation, density is reinitialized at each timestep from
 a Shepard-corrected mass distribution limited to same-fluid particles M and volumes ω computed
 from a continuity equation, with ρ = M/ω.
 During the same run, we also compute σ, the discrete specific volume
 (see e.g. Hu & Adams 2005), obtained by summing the kernel computed over
 _all_ neighbors (not just the same-fluid ones) which is used in the continuity
 equation as well as the Navier-Stokes equation
*/
template<KernelType kerneltype, BoundaryType boundarytype>
__global__ void
densityGrenierDevice(
			float* __restrict__		sigmaArray,
	const	float4* __restrict__	posArray,
			float4* __restrict__	velArray,
	const	particleinfo* __restrict__	infoArray,
	const	hashKey* __restrict__	particleHash,
	const	float4* __restrict__	volArray,
	const	uint* __restrict__		cellStart,
	const	neibdata* __restrict__	neibsList,
	const	uint	numParticles,
	const	float	slength,
	const	float	influenceradius)
{
	const uint index = INTMUL(blockIdx.x,blockDim.x) + threadIdx.x;

	if (index >= numParticles)
		return;

	const particleinfo info = infoArray[index];

	/* We only process FLUID particles normally,
	   except with DYN_BOUNDARY, where we also process boundary particles
	   */
	if (boundarytype != DYN_BOUNDARY && NOT_FLUID(info))
		return;

	const float4 pos = posArray[index];

	if (INACTIVE(pos))
		return;

	const ushort fnum = fluid_num(info);
	const float vol = volArray[index].w;
	float4 vel = velArray[index];

	// self contribution
	float corr = W<kerneltype>(0, slength);
	float sigma = corr;
	float mass_corr = pos.w*corr;

	const int3 gridPos = calcGridPosFromParticleHash( particleHash[index] );
	// Persistent variables across getNeibData calls
	char neib_cellnum = 0;
	uint neib_cell_base_index = 0;
	float3 pos_corr;

	// For DYN_BOUNDARY particles, we compute sigma in the same way as fluid particles,
	// except that if the boundary particle has no fluid neighbors we set its
	// sigma to a default value which is the 'typical' specific volume, given by
	// the typical number of neighbors divided by the volume of the influence sphere
	bool has_fluid_neibs = false;

	// Loop over all neighbors
	for (idx_t i = 0; i < d_neiblist_end; i += d_neiblist_stride) {
		neibdata neib_data = neibsList[i + index];

		if (neib_data == 0xffff) break;

		const uint neib_index = getNeibIndex(pos, pos_corr, cellStart, neib_data, gridPos,
			neib_cellnum, neib_cell_base_index);

		// Compute relative position vector and distance

		const particleinfo neib_info = infoArray[neib_index];
		const float4 relPos = pos_corr - posArray[neib_index];
		float r = length(as_float3(relPos));

		/* Contributions only come from active particles within the influence radius
		   that are fluid particles (or also non-fluid in DYN_BOUNDARY case).
		   TODO check what to do with SA
		   Sigma calculations uses all such particles, whereas smoothed mass
		   only uses same-fluid particles.
		   Note that this requires PT_BOUNDARY neighbors to be in the list for
		   PT_BOUNDARY particles, lest the boundary particles end up assuming
		   they are always on the free surface.
		   TODO an alternative approach for DYN_BOUNDARY would be to assign
		   the sigma from the closest fluid particle, but that would require
		   two runs, one for fluid and one for neighbor particles.
		 */
		if (INACTIVE(relPos) || r >= influenceradius ||
			((boundarytype != DYN_BOUNDARY) && NOT_FLUID(neib_info)))
			continue;

		const float w = W<kerneltype>(r, slength);
		sigma += w;
		if (FLUID(neib_info))
			has_fluid_neibs = true;

		/* For smoothed mass, fluid particles only consider fluid particles,
		   and non-fluid (only present for DYN_BOUNDARY) only consider non-fluid
		   */
		if ((boundarytype != DYN_BOUNDARY || (PART_TYPE(neib_info) == PART_TYPE(info)))
			&& fluid_num(neib_info) == fnum) {
			mass_corr += relPos.w*w;
			corr += w;
		}
	}

	if (boundarytype == DYN_BOUNDARY && NOT_FLUID(info) && !has_fluid_neibs) {
		// TODO OPTIMIZE
		const float typical_sigma = 3*cuneibs::d_maxNeibs/
			(4*M_PIf*influenceradius*influenceradius*influenceradius);
		sigma = typical_sigma;
	}

	// M = mass_corr/corr, ρ = M/ω
	// this could be optimized to pos.w/vol assuming all same-fluid particles
	// have the same mass
	vel.w = mass_corr/(corr*vol);
	velArray[index] = vel;
	sigmaArray[index] = sigma;
}

/************************************************************************************************************/

// flags for the vertexinfo .w coordinate which specifies how many vertex particles of one segment
// is associated to an open boundary
#define VERTEX1 ((flag_t)1)
#define VERTEX2 (VERTEX1 << 1)
#define VERTEX3 (VERTEX2 << 1)
#define ALLVERTICES ((flag_t)(VERTEX1 | VERTEX2 | VERTEX3))

//! Computes the boundary condition on segments for SA boundaries
/*!
 This function computes the boundary condition for density/pressure on segments if the SA boundary type
 is selected. It does this not only for solid wall boundaries but also open boundaries. Additionally,
 this function detects when a fluid particle crosses the open boundary and it identifies which segment it
 crossed. The vertices of this segment are then used to identify how the mass of this fluid particle is
 split.
*/
template<KernelType kerneltype>
__global__ void
__launch_bounds__(BLOCK_SIZE_SHEPARD, MIN_BLOCKS_SHEPARD)
saSegmentBoundaryConditions(			float4*		oldPos,
										float4*		oldVel,
										float*		oldTKE,
										float*		oldEps,
										float4*		oldEulerVel,
										float4*		oldGGam,
										vertexinfo*	vertices,
								const	uint*		vertIDToIndex,
								const	float2*		vertPos0,
								const	float2*		vertPos1,
								const	float2*		vertPos2,
								const	hashKey*	particleHash,
								const	uint*		cellStart,
								const	neibdata*	neibsList,
								const	uint		numParticles,
								const	float		deltap,
								const	float		slength,
								const	float		influenceradius,
								const	bool		initStep,
								const	uint		step,
								const	bool		inoutBoundaries)
{
	const uint index = INTMUL(blockIdx.x,blockDim.x) + threadIdx.x;

	if (index >= numParticles)
		return;

	// read particle data from sorted arrays
	const particleinfo info = tex1Dfetch(infoTex, index);

	// For boundary segments this kernel computes the boundary conditions
	if (BOUNDARY(info)) {

		float4 eulerVel = make_float4(0.0f);
		float tke = 0.0f;
		float eps = 0.0f;
		const vertexinfo verts = vertices[index];

		// load the indices of the vertices only once
		const uint vertXidx = vertIDToIndex[verts.x];
		const uint vertYidx = vertIDToIndex[verts.y];
		const uint vertZidx = vertIDToIndex[verts.z];

		// get the imposed quantities from the arrays which were set in the problem specific routines
		if (IO_BOUNDARY(info)) {
			// for imposed velocity the velocity, tke and eps are required and only rho will be calculated
			if (VEL_IO(info)) {
				eulerVel = oldEulerVel[index];
				eulerVel.w = 0.0f;
				if (oldTKE)
					tke = oldTKE[index];
				if (oldEps)
					eps = oldEps[index];
			}
			// for imposed density only eulerVel.w will be required, the rest will be computed
			else
				eulerVel.w = oldEulerVel[index].w;
		}

		// velocity for moving objects transferred from vertices
		float3 vel = make_float3(0.0f);
		if (MOVING(info)) {
			vel += as_float3(oldVel[vertXidx]);
			vel += as_float3(oldVel[vertYidx]);
			vel += as_float3(oldVel[vertZidx]);
			vel /= 3.0f;
		}
		as_float3(oldVel[index]) = vel;

		// compute an average gamma for the segment
		float gam = oldGGam[index].w;
		if (gam < 1e-10) {
			float4 gGam = (oldGGam[vertXidx] + oldGGam[vertYidx] + oldGGam[vertZidx])/3.0f;
			oldGGam[index] = gGam;
			gam = gGam.w;
		}

		const float4 pos = oldPos[index];

		// note that all sums below run only over fluid particles (including the Shepard filter)
		float sumpWall = 0.0f; // summation for computing the density
		float sump = 0.0f; // summation for computing the pressure
		float3 sumvel = make_float3(0.0f); // summation to compute the internal velocity for open boundaries
		float sumtke = 0.0f; // summation for computing tke (k-epsilon model)
		float sumeps = 0.0f; // summation for computing epsilon (k-epsilon model)
		float alpha  = 0.0f;  // the shepard filter

		// Compute grid position of current particle
		const int3 gridPos = calcGridPosFromParticleHash( particleHash[index] );

		// Persistent variables across getNeibData calls
		char neib_cellnum = 0;
		uint neib_cell_base_index = 0;
		float3 pos_corr;

		// Square of sound speed. Would need modification for multifluid
		const float sqC0 = d_sqC0[fluid_num(info)];

		const float4 normal = tex1Dfetch(boundTex, index);

		// Loop over all the neighbors
		for (idx_t i = 0; i < d_neiblist_end; i += d_neiblist_stride) {
			neibdata neib_data = neibsList[i + index];

			if (neib_data == 0xffff) break;

			const uint neib_index = getNeibIndex(pos, pos_corr, cellStart, neib_data, gridPos,
						neib_cellnum, neib_cell_base_index);

			// Compute relative position vector and distance
			// Now relPos is a float4 and neib mass is stored in relPos.w
			const float4 relPos = pos_corr - oldPos[neib_index];

			// skip inactive particles
			if (INACTIVE(relPos))
				continue;

			const float r = length(as_float3(relPos));
			const particleinfo neib_info = tex1Dfetch(infoTex, neib_index);

			if (dot3(normal, relPos) < 0.0f &&
				r < influenceradius &&
				FLUID(neib_info)
				//(FLUID(neib_info) || (!IO_BOUNDARY(info) && VERTEX(neib_info) && IO_BOUNDARY(neib_info) && !CORNER(neib_info)))
				//(FLUID(neib_info) || (VERTEX(neib_info) && !IO_BOUNDARY(neib_info) && IO_BOUNDARY(info)))
			   ){
				const float neib_rho = oldVel[neib_index].w;

				const float neib_pres = P(neib_rho, fluid_num(neib_info));
				const float neib_vel = length(make_float3(oldVel[neib_index]));
				const float neib_k = oldTKE ? oldTKE[neib_index] : NAN;
				const float neib_eps = oldEps ? oldEps[neib_index] : NAN;

				// kernel value times volume
				const float w = W<kerneltype>(r, slength)*relPos.w/neib_rho;
				// normal distance based on grad Gamma which approximates the normal of the domain
				const float normDist = fmax(fabs(dot3(normal,relPos)), deltap);
				sumpWall += fmax(neib_pres + neib_rho*dot(d_gravity, as_float3(relPos)), 0.0f)*w;
				// for all boundaries we have dk/dn = 0
				sumtke += w*neib_k;
				if (IO_BOUNDARY(info)) {
					sumvel += w*as_float3(oldVel[neib_index] + oldEulerVel[neib_index]);
					// for open boundaries compute pressure interior state
					//sump += w*fmax(0.0f, neib_pres+dot(d_gravity, as_float3(relPos)*d_rho0[fluid_num(neib_info)]));
					sump += w*fmax(0.0f, neib_pres);
					// and de/dn = 0
					sumeps += w*neib_eps;
				}
				else
					// for solid boundaries we have de/dn = c_mu^(3/4)*4*k^(3/2)/(\kappa r)
					// the constant is coming from 4*powf(0.09,0.75)/0.41
					sumeps += w*(neib_eps + 1.603090412f*powf(neib_k,1.5f)/normDist);
				alpha += w;
			}
		}

		if (IO_BOUNDARY(info)) {
			if (alpha > 0.1f*gam) {
				sumvel /= alpha;
				sump /= alpha;
				oldVel[index].w = RHO(sump, fluid_num(info));
				if (VEL_IO(info)) {
					// for velocity imposed boundaries we impose k and epsilon
					if (oldTKE)
						oldTKE[index] = tke;
					if (oldEps)
						oldEps[index] = eps;
				}
				else {
					oldEulerVel[index] = make_float4(0.0f);
					// for pressure imposed boundaries we take dk/dn = 0
					if (oldTKE)
						oldTKE[index] = sumtke/alpha;
					// for pressure imposed boundaries we have de/dn = 0
					if (oldEps)
						oldEps[index] = sumeps/alpha;
				}
			}
			else {
				sump = 0.0f;
				if (VEL_IO(info)) {
					sumvel = as_float3(eulerVel);
					oldVel[index].w = d_rho0[fluid_num(info)];
				}
				else {
					sumvel = make_float3(0.0f);
					oldVel[index].w = oldEulerVel[index].w;
					oldEulerVel[index] = make_float4(0.0f, 0.0f, 0.0f, oldEulerVel[index].w);
				}
				if (oldTKE)
					oldTKE[index] = 1e-6f;
				if (oldEps)
					oldEps[index] = 1e-6f;
			}

			// compute Riemann invariants for open boundaries
			const float unInt = dot(sumvel, as_float3(normal));
			const float unExt = dot3(eulerVel, normal);
			const float rhoInt = oldVel[index].w;
			const float rhoExt = eulerVel.w;

			calculateIOboundaryCondition(eulerVel, info, rhoInt, rhoExt, sumvel, unInt, unExt, as_float3(normal));

			oldEulerVel[index] = eulerVel;
			// the density of the particle is equal to the "eulerian density"
			oldVel[index].w = eulerVel.w;

		}
		// non-open boundaries
		else {
			alpha = fmax(alpha, 0.1f*gam); // avoid division by 0
			// density condition
			oldVel[index].w = RHO(sumpWall/alpha,fluid_num(info));
			// k-epsilon boundary conditions
			if (oldTKE) {
				// k condition
				oldTKE[index] = sumtke/alpha;
				// eulerian velocity on the wall
				eulerVel = (	oldEulerVel[vertXidx] +
								oldEulerVel[vertYidx] +
								oldEulerVel[vertZidx] )/3.0f;
				// ensure that velocity is normal to segment normal
				eulerVel -= dot3(eulerVel,normal)*normal;
				oldEulerVel[index] = eulerVel;
			}
			// if k-epsilon is not used but oldEulerVel is present (for open boundaries) set it to 0
			else if (oldEulerVel)
				oldEulerVel[index] = make_float4(0.0f);
			// epsilon condition
			if (oldEps)
				// for solid boundaries we have de/dn = 4 0.09^0.075 k^1.5/(0.41 r)
				oldEps[index] = fmax(sumeps/alpha,1e-5f); // eps should never be 0
		}

	}
	// for fluid particles this kernel checks whether they have crossed the boundary at open boundaries
	else if (inoutBoundaries && step==2 && FLUID(info)) {

		float4 pos = oldPos[index];

		// don't check inactive particles and those that have already found their segment
		if (INACTIVE(pos) || vertices[index].x | vertices[index].y != 0)
			return;

		// Compute grid position of current particle
		const int3 gridPos = calcGridPosFromParticleHash( particleHash[index] );

		// Persistent variables across getNeibData calls
		char neib_cellnum = 0;
		uint neib_cell_base_index = 0;
		float3 pos_corr;

		const float4 vel = oldVel[index];

		float rSqMin = influenceradius*influenceradius;
		uint neib_indexMin = UINT_MAX;
		float4 relPosMin = make_float4(0.0f);

		// Loop over all the neighbors
		for (idx_t i = 0; i < d_neiblist_end; i += d_neiblist_stride) {
			neibdata neib_data = neibsList[i + index];

			if (neib_data == 0xffff) break;

			const uint neib_index = getNeibIndex(pos, pos_corr, cellStart, neib_data, gridPos,
						neib_cellnum, neib_cell_base_index);
			const particleinfo neib_info = tex1Dfetch(infoTex, neib_index);

			// for open boundary segments check whether this fluid particle has crossed the boundary
			// in order to do so we try to identify the closest segment which the particle has passed
			if (BOUNDARY(neib_info) && IO_BOUNDARY(neib_info)) {

				// Compute relative position vector and distance
				// Now relPos is a float4 and neib mass is stored in relPos.w
				const float4 relPos = pos_corr - oldPos[neib_index];

				const float4 normal = tex1Dfetch(boundTex, neib_index);

				const float3 relVel = as_float3(vel - oldVel[neib_index]);

				const float rSq = sqlength3(relPos);

				// check if we are behind a segment
				// additionally check if the velocity vector is pointing outwards
				if (dot3(normal, relPos) <= 0.0f &&
					rSq < rSqMin &&
					dot(relVel, as_float3(normal)) < 0.0f) {
					// this can only be reached if the segment is closer than all those before, so we save its distance
					rSqMin = rSq;
					// its relative position
					relPosMin = relPos;
					// and also its index
					neib_indexMin = neib_index;
				}
			}
		} // end neighbour loop

		// if we have found a segment that was crossed and that is close by
		if (neib_indexMin != UINT_MAX) {
			const float4 normal = tex1Dfetch(boundTex, neib_indexMin);
			// first get the position of the vertices local coordinate system for relative positions to vertices
			uint j = 0;
			// Get index j for which n_s is minimal
			if (fabs(normal.x) > fabs(normal.y))
				j = 1;
			if ((1-j)*fabs(normal.x) + j*fabs(normal.y) > fabs(normal.z))
				j = 2;

			// compute the first coordinate which is a 2-D rotated version of the normal
			const float4 coord1 = normalize(make_float4(
				// switch over j to give: 0 -> (0, z, -y); 1 -> (-z, 0, x); 2 -> (y, -x, 0)
				-((j==1)*normal.z) +  (j == 2)*normal.y , // -z if j == 1, y if j == 2
				  (j==0)*normal.z  - ((j == 2)*normal.x), // z if j == 0, -x if j == 2
				-((j==0)*normal.y) +  (j == 1)*normal.x , // -y if j == 0, x if j == 1
				0));
			// the second coordinate is the cross product between the normal and the first coordinate
			const float4 coord2 = cross3(normal, coord1);

			const float2 vPos0 = vertPos0[neib_indexMin];
			const float2 vPos1 = vertPos1[neib_indexMin];
			const float2 vPos2 = vertPos2[neib_indexMin];

			// relative positions of vertices with respect to the segment, normalized by h
			float4 v0 = -(vPos0.x*coord1 + vPos0.y*coord2); // e.g. v0 = r_{v0} - r_s
			float4 v1 = -(vPos1.x*coord1 + vPos1.y*coord2);
			float4 v2 = -(vPos2.x*coord1 + vPos2.y*coord2);

			// the fluid particle found a segment so let's save it
			// note normally vertices is empty for fluid particles so this will indicate
			// from now on that it has to be destroyed
			vertexinfo verts = vertices[neib_indexMin];

			// furthermore we need to save the weights beta_{a,v} to avoid using
			// neighbours of neighbours. As the particle will be deleted anyways we
			// just use the velocity array which we don't need anymore. The beta_{a,v}
			// in the 3-D case are based on surface areas based on the triangle partition
			// governed by the position of the fluid particle
			float4 vertexWeights = make_float4(0.0f);
			const float3 vx[3] = {as_float3(relPosMin - v0), as_float3(relPosMin - v1), as_float3(relPosMin - v2)};
			getMassRepartitionFactor(vx, as_float3(normal), as_float3(vertexWeights));
			// transfer mass to .w index as it is overwritten with the disable below
			vertexWeights.w = pos.w;
			oldGGam[index] = vertexWeights;
			vertices[index] = verts;
		}
	}
}

/// Compute boundary conditions for vertex particles in the semi-analytical boundary case
/*! This function determines the physical properties of vertex particles in the semi-analytical boundary case. The properties of fluid particles are used to compute the properties of the vertices. Due to this most arrays are read from (the fluid info) and written to (the vertex info) simultaneously inside this function. In the case of open boundaries the vertex mass is updated in this routine and new fluid particles are created on demand. Additionally, the mass of outgoing fluid particles is redistributed to vertex particles herein.
 *	\param[in,out] oldPos : pointer to positions and masses; masses of vertex particles are updated
 *	\param[in,out] oldVel : pointer to velocities and density; densities of vertex particles are updated
 *	\param[in,out] oldTKE : pointer to turbulent kinetic energy
 *	\param[in,out] oldEps : pointer to turbulent dissipation
 *	\param[in,out] oldGGam : pointer to (grad) gamma; used only for cloning (i.e. creating a new particle)
 *	\param[in,out] oldEulerVel : pointer to Eulerian velocity & density; imposed values are set and the other is computed here
 *	\param[in,out] forces : pointer to forces; used only for cloning
 *	\param[in,out] contupd : pointer to contudp; used only for cloning
 *	\param[in,out] vertices : pointer to associated vertices; fluid particles have this information if they are passing through a boundary and are going to be deleted
 *	\param[in] vertIDToIndex : pointer that associated a vertex id with an array index
 *	\param[in] vertPos[0] : relative position of the vertex 0 with respect to the segment center
 *	\param[in] vertPos[1] : relative position of the vertex 1 with respect to the segment center
 *	\param[in] vertPos[2] : relative position of the vertex 2 with respect to the segment center
 *	\param[in,out] pinfo : pointer to particle info; written only when cloning
 *	\param[in,out] particleHash : pointer to particle hash; written only when cloning
 *	\param[in] cellStart : pointer to indices of first particle in cells
 *	\param[in] neibsList : neighbour list
 *	\param[in] numParticles : number of particles
 *	\param[out] newNumParticles : number of particles after creation of new fluid particles due to open boundaries
 *	\param[in] dt : time-step size
 *	\param[in] step : the step in the time integrator
 *	\param[in] deltap : the particle size
 *	\param[in] slength : the smoothing length
 *	\param[in] influenceradius : the kernel radius
 *	\param[in] deviceId : current device identifier
 *	\param[in] numDevices : total number of devices; used for id generation of new fluid particles
 */
template<KernelType kerneltype>
__global__ void
__launch_bounds__(BLOCK_SIZE_SHEPARD, MIN_BLOCKS_SHEPARD)
saVertexBoundaryConditions(
						float4*			oldPos,
						float4*			oldVel,
						float*			oldTKE,
						float*			oldEps,
						float4*			oldGGam,
						float4*			oldEulerVel,
						float4*			forces,
						float2*			contupd,
						vertexinfo*		vertices,
				const	float2*			vertPos0,
				const	float2*			vertPos1,
				const	float2*			vertPos2,
				const	uint*			vertIDToIndex,
						particleinfo*	pinfo,
						hashKey*		particleHash,
				const	uint*			cellStart,
				const	neibdata*		neibsList,
				const	uint			numParticles,
						uint*			newNumParticles,
				const	float			dt,
				const	int				step,
				const	float			deltap,
				const	float			slength,
				const	float			influenceradius,
				const	bool			initStep,
				const	bool			resume,
				const	uint			deviceId,
				const	uint			numDevices)
{
	const uint index = INTMUL(blockIdx.x,blockDim.x) + threadIdx.x;

	if (index >= numParticles)
		return;

	// read particle data from sorted arrays
	// kernel is only run for vertex particles
	const particleinfo info = pinfo[index];
	if (!VERTEX(info))
		return;

	float4 pos = oldPos[index];

	const float vel = length(make_float3(oldVel[index]));

	// these are taken as the sum over all adjacent segments
	float sumpWall = 0.0f; // summation for computing the density
	float sumtke = 0.0f; // summation for computing tke (k-epsilon model)
	float sumeps = 0.0f; // summation for computing epsilon (k-epsilon model)
	float sumMdot = 0.0f; // summation for computing the mass variance based on in/outflow
	float massFluid = 0.0f; // mass obtained from a outgoing - mass of a new fluid
	float sump = 0.0f; // summation for the pressure on IO boundaries
	float3 sumvel = make_float3(0.0f); // summation for the velocity on IO boundaries
	float alpha = 0.0f; // summation of normalization for IO boundaries
	bool foundFluid = false; // check if a vertex particle has a fluid particle in its support
	float numseg = 0.0f;

	// Compute grid position of current particle
	const int3 gridPos = calcGridPosFromParticleHash( particleHash[index] );

	// Persistent variables across getNeibData calls
	char neib_cellnum = 0;
	uint neib_cell_base_index = 0;
	float3 pos_corr;
	const float gam = oldGGam[index].w;
	// normal:
	// for solid walls this normal only takes the associated normals of segments into account that are solid as well
	// for io walls this normal only takes the associated normals of segments into account that themeselves are io
	const float3 normal = as_float3(tex1Dfetch(boundTex, index));
	// wall normal:
	// for corner vertices the wall normal is equal to the normal of the associated segments that belong to a solid wall
	// at the initialization step the wall normal is computed for all vertices in order to get an approximate normal
	// which is then used to compute grad gamma and gamma
	float3 wallNormal = make_float3(0.0f);
	const float sqC0 = d_sqC0[fluid_num(info)];

	// Loop over all the neighbors
	for (idx_t i = 0; i < d_neiblist_end; i += d_neiblist_stride) {
		neibdata neib_data = neibsList[i + index];

		if (neib_data == 0xffff) break;

		const uint neib_index = getNeibIndex(pos, pos_corr, cellStart, neib_data, gridPos,
					neib_cellnum, neib_cell_base_index);

		const particleinfo neib_info = pinfo[neib_index];

		if (BOUNDARY(neib_info) || FLUID(neib_info)) {

			// prepare indices of neib vertices
			const vertexinfo neibVerts = vertices[neib_index];

			// load the indices of the vertices
			const uint neibVertXidx = vertIDToIndex[neibVerts.x];
			const uint neibVertYidx = vertIDToIndex[neibVerts.y];
			const uint neibVertZidx = vertIDToIndex[neibVerts.z];

			if (FLUID(neib_info)) {
			//if (FLUID(neib_info) || (VERTEX(neib_info) && !IO_BOUNDARY(neib_info) && IO_BOUNDARY(info))) {
			//if (FLUID(neib_info) || (!IO_BOUNDARY(info) && VERTEX(neib_info) && IO_BOUNDARY(neib_info) && !CORNER(neib_info))) {
				const float4 relPos = pos_corr - oldPos[neib_index];
				//if (INACTIVE(relPos) || dot(normal, as_float3(relPos)) > 0.0f)
				if (INACTIVE(relPos))
					continue;
				const float r = length(as_float3(relPos));

				if (r < influenceradius){
					const float neib_rho = oldVel[neib_index].w;
					const float neib_pres = P(neib_rho, fluid_num(neib_info));
					const float neib_vel = length(make_float3(oldVel[neib_index]));

					// kernel value times volume
					const float w = W<kerneltype>(r, slength)*relPos.w/neib_rho;
					// normal distance based on grad Gamma which approximates the normal of the domain
					sumpWall += fmax(neib_pres + neib_rho*dot(d_gravity, as_float3(relPos)), 0.0f)*w;
					// for all boundaries we have dk/dn = 0
					if (IO_BOUNDARY(info) && !CORNER(info)) {
						// for open boundaries compute dv/dn = 0
						sumvel += w*as_float3(oldVel[neib_index] + oldEulerVel[neib_index]);
						// for open boundaries compute pressure interior state
						//sump += w*fmax(0.0f, neib_pres+dot(d_gravity, as_float3(relPos)*d_rho0[fluid_num(neib_info)]));
						sump += w*fmax(0.0f, neib_pres);
						// and de/dn = 0
					}
					alpha += w;
				}
			}

			if (BOUNDARY(neib_info)) {
				const float4 boundElement = tex1Dfetch(boundTex, neib_index);

				// check if vertex is associated with this segment
				if (neibVertXidx == index || neibVertYidx == index || neibVertZidx == index) {
					// in the initial step we need to compute an approximate grad gamma direction
					// for the computation of gamma, in general we need a sort of normal as well
					// for corner vertices this wallNormal takes only solid walls into account so
					// that the eulerian velocity in the k-eps case is only normal to the solid wall
					if (initStep || (CORNER(info) && !IO_BOUNDARY(neib_info)))
						wallNormal += as_float3(boundElement)*boundElement.w;
					// k and eps are taken directly from the associated segments
					const float neib_k = oldTKE ? oldTKE[neib_index] : NAN;
					const float neib_eps = oldEps ? oldEps[neib_index] : NAN;
					sumtke += neib_k;
					sumeps += neib_eps;
					numseg += 1.0f;
					// corner vertices only take solid wall segments into account
					if (CORNER(info) && IO_BOUNDARY(neib_info))
						continue;
					// boundary conditions on rho, k, eps
					const float neibRho = oldVel[neib_index].w;
					if (!CORNER(info) && IO_BOUNDARY(neib_info)){
						/* The following would increase the output of particles close to an edge
						 * But it is not used for the following reason: If only 1/3 of each segment is taken into account
						 * it lowers the effective inflow area. This is ok, as part of the area of a segment that is associated
						 * with a corner "belongs" to a corner vertex.
						// number of vertices associated to a segment that are of the same object type
						float numOutVerts = 2.0f;
						if (neibVerts.w == ALLVERTICES) // all vertices are of the same object type
							numOutVerts = 3.0f;
						else if (neibVerts.w & ~VERTEX1 == 0 || neibVerts.w & ~VERTEX2 == 0 || neibVerts.w & ~VERTEX3 == 0) // only one vertex
							numOutVerts = 1.0f;
						*/
						/*
						// Distribute mass flux evenly among vertex particles of a segment
						float numOutVerts = 3.0f;
						*/

						// first get the position of the vertices local coordinate system for relative positions to vertices
						uint j = 0;
						// Get index j for which n_s is minimal
						if (fabs(boundElement.x) > fabs(boundElement.y))
							j = 1;
						if ((1-j)*fabs(boundElement.x) + j*fabs(boundElement.y) > fabs(boundElement.z))
							j = 2;

						// compute the first coordinate which is a 2-D rotated version of the normal
						const float4 coord1 = normalize(make_float4(
							// switch over j to give: 0 -> (0, z, -y); 1 -> (-z, 0, x); 2 -> (y, -x, 0)
							-((j==1)*boundElement.z) +  (j == 2)*boundElement.y , // -z if j == 1, y if j == 2
							  (j==0)*boundElement.z  - ((j == 2)*boundElement.x), // z if j == 0, -x if j == 2
							-((j==0)*boundElement.y) +  (j == 1)*boundElement.x , // -y if j == 0, x if j == 1
							0));
						// the second coordinate is the cross product between the normal and the first coordinate
						const float4 coord2 = cross3(boundElement, coord1);

						const float2 vPos0 = vertPos0[neib_index];
						const float2 vPos1 = vertPos1[neib_index];
						const float2 vPos2 = vertPos2[neib_index];

						// relative positions of vertices with respect to the segment, normalized by h
						float4 v0 = (vPos0.x*coord1 + vPos0.y*coord2); // e.g. v0 = r_{v0} - r_s
						float4 v1 = (vPos1.x*coord1 + vPos1.y*coord2);
						float4 v2 = (vPos2.x*coord1 + vPos2.y*coord2);
						float3 vertexWeights;
						const float3 vx[3] = {as_float3(v0), as_float3(v1), as_float3(v2)};
						getMassRepartitionFactor(vx, as_float3(boundElement), vertexWeights);
						float beta = 0.0f;
						if (neibVertXidx == index)
							beta = vertexWeights.x;
						else if (neibVertYidx == index)
							beta = vertexWeights.y;
						else if (neibVertZidx == index)
							beta = vertexWeights.z;

						sumMdot += neibRho*beta*boundElement.w*
									dot3(oldEulerVel[neib_index],boundElement); // the euler vel should be subtracted by the lagrangian vel which is assumed to be 0 now.
					}
				}
			}
			else if (IO_BOUNDARY(info) && FLUID(neib_info)){
				const float4 relPos = pos_corr - oldPos[neib_index];
				const float r = length3(relPos);
				if(!foundFluid && r < influenceradius)
					foundFluid = true;

				// check if this fluid particles is marked for deletion (i.e. vertices != 0)
				if (step == 2 && neibVerts.x | neibVerts.y != 0 && ACTIVE(relPos)) {
					// betaAV is the weight in barycentric coordinates
					float betaAV = 0.0f;
					const float4 vertexWeights = oldGGam[neib_index];
					// check if one of the vertices is equal to the present one
					if (neibVertXidx == index)
						betaAV = vertexWeights.x;
					else if (neibVertYidx == index)
						betaAV = vertexWeights.y;
					else if (neibVertZidx == index)
						betaAV = vertexWeights.z;
					if(betaAV > 0.0f){
						// add mass from fluid particle to vertex particle
						// note that the mass was transfered from pos to gam
						massFluid += betaAV*vertexWeights.w;
					}
				}

			}
		} // BOUNDARY(neib_info) || FLUID(neib_info)
	}

	// normalize wall normal
	if (CORNER(info) || initStep)
		wallNormal = normalize(wallNormal);

	// update boundary conditions on array
	if (!initStep)
		alpha = fmax(alpha, 0.1f*gam); // avoid division by 0
	else
		alpha = fmax(alpha, 1e-5f);
	oldVel[index].w = RHO(sumpWall/alpha,fluid_num(info));
	if (oldTKE)
		oldTKE[index] = fmax(sumtke/numseg, 1e-6f);
	if (oldEps)
		oldEps[index] = fmax(sumeps/numseg, 1e-6f);
	if (!initStep && oldTKE && (!IO_BOUNDARY(info) || CORNER(info) || PRES_IO(info))) {
		// adjust Eulerian velocity so that it is tangential to the fixed wall
		if (CORNER(info))
			// normal for corners is normal to the IO it belongs, so we use wallNormal which is normal
			// to the solid wall it is adjacent to
			as_float3(oldEulerVel[index]) -= dot(as_float3(oldEulerVel[index]), wallNormal)*wallNormal;
		else if (!IO_BOUNDARY(info))
			as_float3(oldEulerVel[index]) -= dot(as_float3(oldEulerVel[index]), normal)*normal;
	}
	// open boundaries
	if (IO_BOUNDARY(info) && !CORNER(info)) {
		float4 eulerVel = oldEulerVel[index];
		if (alpha > 0.1f*oldGGam[index].w) {
			sumvel /= alpha;
			sump /= alpha;
			const float unInt = dot(sumvel, normal);
			const float unExt = dot(as_float3(eulerVel), normal);
			const float rhoInt = RHO(sump, fluid_num(info));
			const float rhoExt = eulerVel.w;

			calculateIOboundaryCondition(eulerVel, info, rhoInt, rhoExt, sumvel, unInt, unExt, normal);
		}
		else {
			if (VEL_IO(info))
				eulerVel.w = d_rho0[fluid_num(info)];
			else
				eulerVel = make_float4(0.0f, 0.0f, 0.0f, eulerVel.w);
		}
		oldEulerVel[index] = eulerVel;
		// the density of the particle is equal to the "eulerian density"
		oldVel[index].w = eulerVel.w;

		// finalize mass computation
		// reference mass:
		const float rho0 = d_rho0[fluid_num(info)];
		const float refMass = deltap*deltap*deltap*rho0;

		// Update vertex mass
		if (!initStep) {
			// time stepping
			pos.w += dt*sumMdot;
			// if a vertex has no fluid particles around and its mass flux is negative then set its mass to 0
			if (alpha < 0.1*gam && sumMdot < 0.0f) // sphynx version
			//if (!foundFluid && sumMdot < 0.0f)
				pos.w = 0.0f;

			// clip to +/- 2 refMass all the time
			pos.w = fmax(-2.0f*refMass, fmin(2.0f*refMass, pos.w));

			// clip to +/- originalVertexMass if we have outflow
			// or if the normal eulerian velocity is less or equal to 0
			if (sumMdot < 0.0f || dot(normal,as_float3(eulerVel)) < 1e-5f*d_sscoeff[fluid_num(info)]) {
				const float4 boundElement = tex1Dfetch(boundTex, index);
				pos.w = fmax(-refMass*boundElement.w, fmin(refMass*boundElement.w, pos.w));
			}

		}
		// particles that have an initial density less than the reference density have their mass set to 0
		// or if their velocity is initially 0
		else if (!resume &&
			( (PRES_IO(info) && eulerVel.w - rho0 <= 1e-10f*rho0) ||
			  (VEL_IO(info) && length3(eulerVel) < 1e-10f*d_sscoeff[fluid_num(info)])) )
			pos.w = 0.0f;
<<<<<<< HEAD
		// This is in contrast to Sphynx where 2.0f is used instead of 0.6f
		//pos.w = fmax(-0.6f*refMass, fmin(0.6f*refMass, pos.w));
		pos.w = fmax(-2.0f*refMass, fmin(2.0f*refMass, pos.w));
		// AM-TODO actually clip with initial mass and not refMass*0.5f
		if (sumMdot < 0.0f)
			pos.w = fmax(-refMass*0.5f, fmin(refMass*0.5f, pos.w));
=======
>>>>>>> 58696233

		// check whether new particles need to be created
			// only create new particles in the second part of the time step
		if (step == 2 &&
			// create new particle if the mass of the vertex is large enough
			pos.w > refMass*0.5f &&
			// if mass flux > 0
			sumMdot > 0 &&
			// if imposed velocity is greater 0
			dot(normal,as_float3(eulerVel)) > 1e-5f &&
			// pressure inlets need p > 0 to create particles
			(VEL_IO(info) || eulerVel.w-rho0 > rho0*1e-5f) &&
			// corner vertices are not allowed to create new particles
			!CORNER(info))
		{
			massFluid -= refMass;
			// Create new particle
			particleinfo clone_info;
			uint clone_idx = createNewFluidParticle(clone_info, info, numParticles, numDevices, newNumParticles);

			// Problem has already checked that there is enough memory for new particles
			float4 clone_pos = pos; // new position is position of vertex particle
			clone_pos.w = refMass; // new fluid particle has reference mass
			int3 clone_gridPos = gridPos; // as the position is the same so is the grid position

			// assign new values to array
			oldPos[clone_idx] = clone_pos;
			pinfo[clone_idx] = clone_info;
			particleHash[clone_idx] = calcGridHash(clone_gridPos);
			// the new velocity of the fluid particle is the eulerian velocity of the vertex
			oldVel[clone_idx] = oldEulerVel[index];
			forces[clone_idx] = make_float4(0.0f);

			// the eulerian velocity of fluid particles is always 0
			oldEulerVel[clone_idx] = make_float4(0.0f);
			contupd[clone_idx] = make_float2(0.0f);
			oldGGam[clone_idx] = oldGGam[index];
			vertices[clone_idx] = make_vertexinfo(0, 0, 0, 0);
			if (oldTKE)
				oldTKE[clone_idx] = oldTKE[index];
			if (oldEps)
				oldEps[clone_idx] = oldEps[index];
		}

		// add contribution from newly created fluid or outgoing fluid particles
		pos.w += massFluid;
		oldPos[index].w = pos.w;
	}
	// corners in pressure boundaries have imposed pressures
	//else if (IO_BOUNDARY(info) && CORNER(info) && PRES_IO(info)) {
	//	oldVel[index].w = oldEulerVel[index].w;
	//}

	// finalize computation of average norm for gamma calculation in the initial step
	if (initStep && !resume) {
		oldGGam[index].x = wallNormal.x;
		oldGGam[index].y = wallNormal.y;
		oldGGam[index].z = wallNormal.z;
		oldGGam[index].w = 0.0f;
	}
}

/// Compute the initial value of gamma in the semi-analytical boundary case
/*! This function computes the initial value of \f[\gamma\f] in the semi-analytical boundary case, using a Gauss quadrature formula.
 *	\param[out] newGGam : pointer to the new value of (grad) gamma
 *	\param[in,out] boundelement : normal of segments and of vertices (the latter is computed in this routine)
 *	\param[in] oldPos : pointer to positions and masses; masses of vertex particles are updated
 *	\param[in] oldGGam : pointer to (grad) gamma; used as an approximate normal to the boundary in the computation of gamma
 *	\param[in] vertPos[0] : relative position of the vertex 0 with respect to the segment center
 *	\param[in] vertPos[1] : relative position of the vertex 1 with respect to the segment center
 *	\param[in] vertPos[2] : relative position of the vertex 2 with respect to the segment center
 *	\param[in] pinfo : pointer to particle info; written only when cloning
 *	\param[in] particleHash : pointer to particle hash; written only when cloning
 *	\param[in] cellStart : pointer to indices of first particle in cells
 *	\param[in] neibsList : neighbour list
 *	\param[in] numParticles : number of particles
 *	\param[in] slength : the smoothing length
 *	\param[in] influenceradius : the kernel radius
 */
template<KernelType kerneltype>
__global__ void
__launch_bounds__(BLOCK_SIZE_SHEPARD, MIN_BLOCKS_SHEPARD)
initGamma(
						float4*			newGGam,
						float4*			boundelement,
				const	float4*			oldPos,
				const	float4*			oldGGam,
				const	vertexinfo*		vertices,
				const	uint*			vertIDToIndex,
				const	float2*			vertPos0,
				const	float2*			vertPos1,
				const	float2*			vertPos2,
				const	hashKey*		particleHash,
				const	particleinfo*	pinfo,
				const	uint*			cellStart,
				const	neibdata*		neibsList,
				const	uint			numParticles,
				const	float			slength,
				const	float			deltap,
				const	float			influenceradius,
				const	float			epsilon)
{
	const uint index = INTMUL(blockIdx.x,blockDim.x) + threadIdx.x;

	if (index >= numParticles)
		return;

	// read particle data from sorted arrays
	// kernel is only run for vertex particles
	const particleinfo info = pinfo[index];
	if (BOUNDARY(info))
		return;

	float4 pos = oldPos[index];

	// Compute grid position of current particle
	const int3 gridPos = calcGridPosFromParticleHash( particleHash[index] );

	// Persistent variables across getNeibData calls
	char neib_cellnum = 0;
	uint neib_cell_base_index = 0;
	float3 pos_corr;
	float gam = 1;
	float4 gGam = make_float4(0.f);
	const float3 normal = as_float3(oldGGam[index]);
	float4 newNormal = make_float4(0.0f);

	// Loop over all the neighbors
	for (idx_t i = 0; i < d_neiblist_end; i += d_neiblist_stride) {
		neibdata neib_data = neibsList[i + index];

		if (neib_data == 0xffff) break;

		const uint neib_index = getNeibIndex(pos, pos_corr, cellStart, neib_data, gridPos,
					neib_cellnum, neib_cell_base_index);

		const particleinfo neib_info = pinfo[neib_index];

		if (BOUNDARY(neib_info)) {

			const float4 ns = boundelement[neib_index];
			const float4 relPos = pos_corr - oldPos[neib_index];
			if (INACTIVE(relPos))
				continue;

			// compute new normal for vertices
			if (VERTEX(info)) {
				// prepare ids of neib vertices
				const vertexinfo neibVerts = vertices[neib_index];

				// load the indices of the vertices
				const uint neibVertXidx = vertIDToIndex[neibVerts.x];
				const uint neibVertYidx = vertIDToIndex[neibVerts.y];
				const uint neibVertZidx = vertIDToIndex[neibVerts.z];
				if (index == neibVertXidx || index == neibVertYidx || index == neibVertZidx) {
					if ((IO_BOUNDARY(info) && IO_BOUNDARY(neib_info)) || (!IO_BOUNDARY(info) && !IO_BOUNDARY(neib_info)))
						newNormal += ns;
				}
			}

			// compute gamma for all particles
			// local coordinate system for relative positions to vertices
			uint j = 0;
			// Get index j for which n_s is minimal
			if (fabs(ns.x) > fabs(ns.y))
				j = 1;
			if ((1-j)*fabs(ns.x) + j*fabs(ns.y) > fabs(ns.z))
				j = 2;

			// compute the first coordinate which is a 2-D rotated version of the normal
			const float4 coord1 = normalize(make_float4(
						// switch over j to give: 0 -> (0, z, -y); 1 -> (-z, 0, x); 2 -> (y, -x, 0)
						-((j==1)*ns.z) +  (j == 2)*ns.y , // -z if j == 1, y if j == 2
						(j==0)*ns.z  - ((j == 2)*ns.x), // z if j == 0, -x if j == 2
						-((j==0)*ns.y) +  (j == 1)*ns.x , // -y if j == 0, x if j == 1
						0));
			// the second coordinate is the cross product between the normal and the first coordinate
			const float4 coord2 = cross3(ns, coord1);

			// relative positions of vertices with respect to the segment
			float4 v0 = -(vertPos0[neib_index].x*coord1 + vertPos0[neib_index].y*coord2); // e.g. v0 = r_{v0} - r_s
			float4 v1 = -(vertPos1[neib_index].x*coord1 + vertPos1[neib_index].y*coord2);
			float4 v2 = -(vertPos2[neib_index].x*coord1 + vertPos2[neib_index].y*coord2);
			float4 vertexRelPos[3] = {v0, v1, v2};

			float ggamAS = gradGamma<kerneltype>(slength, as_float3(relPos), vertexRelPos, as_float3(ns));
			float minlRas = 0;
			const float gamAS = Gamma<kerneltype>(slength, as_float3(relPos), vertexRelPos, as_float3(ns), 
					normal, epsilon, deltap, true, minlRas);
			gGam.x += ggamAS*ns.x;
			gGam.y += ggamAS*ns.y;
			gGam.z += ggamAS*ns.z;

			// general formula (also used if particle is on 
			// vertex / edge to compute remaining edges)
			const float x = fmin(dot3(ns, relPos)/slength, 0.25f);
			const float sx = fmax(x*8.0f - 1.0f,0.0f);
			// smootherstep function
			const float smooth = VERTEX(info) ? 1.0f : ((2.0f*sx-5.0f)*3.0f*sx+10.0f)*sx*sx*sx;
			gam -= (smooth > epsilon ? gamAS : 0.0f)*smooth;
		}
	}
	newGGam[index] = make_float4(gGam.x, gGam.y, gGam.z, gam);
	newNormal = normalize3(newNormal);
	boundelement[index] = make_float4(newNormal.x, newNormal.y, newNormal.z, boundelement[index].w);
}

/************************************************************************************************************/
/*					   Kernels for computing acceleration without gradient correction					 */
/************************************************************************************************************/

/* forcesDevice kernel and auxiliary types and functions */
#include "forces_kernel.def"

/************************************************************************************************************/


/************************************************************************************************************/
/*					   Kernels for XSPH, Shepard and MLS corrections									   */
/************************************************************************************************************/

//! This kernel computes the Sheppard correction
template<KernelType kerneltype,
	BoundaryType boundarytype>
__global__ void
__launch_bounds__(BLOCK_SIZE_SHEPARD, MIN_BLOCKS_SHEPARD)
shepardDevice(	const float4*	posArray,
				float4*			newVel,
				const hashKey*		particleHash,
				const uint*		cellStart,
				const neibdata*	neibsList,
				const uint		numParticles,
				const float		slength,
				const float		influenceradius)
{
	const uint index = INTMUL(blockIdx.x,blockDim.x) + threadIdx.x;

	if (index >= numParticles)
		return;

	const particleinfo info = tex1Dfetch(infoTex, index);

	#if( __COMPUTE__ >= 20)
	const float4 pos = posArray[index];
	#else
	const float4 pos = tex1Dfetch(posTex, index);
	#endif

	// If particle is inactive there is absolutely nothing to do
	if (INACTIVE(pos))
		return;

	float4 vel = tex1Dfetch(velTex, index);

	// We apply Shepard normalization :
	//	* with LJ or DYN boundary only on fluid particles
	//TODO 	* with SA boundary ???
	// in any other case we have to copy the vel vector in the new velocity array
	if (NOT_FLUID(info)) {
		newVel[index] = vel;
		return;
	}


	// Taking into account self contribution in summation
	float temp1 = pos.w*W<kerneltype>(0, slength);
	float temp2 = temp1/vel.w ;

	// Compute grid position of current particle
	const int3 gridPos = calcGridPosFromParticleHash( particleHash[index] );

	// Persistent variables across getNeibData calls
	char neib_cellnum = 0;
	uint neib_cell_base_index = 0;
	float3 pos_corr;

	// Loop over all the neighbors
	for (idx_t i = 0; i < d_neiblist_end; i += d_neiblist_stride) {
		neibdata neib_data = neibsList[i + index];

		if (neib_data == 0xffff) break;

		const uint neib_index = getNeibIndex(pos, pos_corr, cellStart, neib_data, gridPos,
					neib_cellnum, neib_cell_base_index);

		// Compute relative position vector and distance
		// Now relPos is a float4 and neib mass is stored in relPos.w
		#if( __COMPUTE__ >= 20)
		const float4 relPos = pos_corr - posArray[neib_index];
		#else
		const float4 relPos = pos_corr - tex1Dfetch(posTex, neib_index);
		#endif


		const particleinfo neib_info = tex1Dfetch(infoTex, neib_index);

		// Skip inactive neighbors
		if (INACTIVE(relPos)) {
			continue;
		}

		const float r = length(as_float3(relPos));

		const float neib_rho = tex1Dfetch(velTex, neib_index).w;

		// Add neib contribution only if it's a fluid one
		// TODO: check with SA
		if ((boundarytype == DYN_BOUNDARY || (boundarytype != DYN_BOUNDARY && FLUID(neib_info)))
				&& r < influenceradius ) {
			const float w = W<kerneltype>(r, slength)*relPos.w;
			temp1 += w;
			temp2 += w/neib_rho;
		}
	}

	// Normalize the density and write in global memory
	vel.w = temp1/temp2;
	newVel[index] = vel;
}

//! This kernel computes the MLS correction
template<KernelType kerneltype,
	BoundaryType boundarytype>
__global__ void
__launch_bounds__(BLOCK_SIZE_MLS, MIN_BLOCKS_MLS)
MlsDevice(	const float4*	posArray,
			float4*			newVel,
			const hashKey*		particleHash,
			const uint*		cellStart,
			const neibdata*	neibsList,
			const uint		numParticles,
			const float		slength,
			const float		influenceradius)
{
	const uint index = INTMUL(blockIdx.x,blockDim.x) + threadIdx.x;

	if (index >= numParticles)
		return;

	const particleinfo info = tex1Dfetch(infoTex, index);

	#if( __COMPUTE__ >= 20)
	const float4 pos = posArray[index];
	#else
	const float4 pos = tex1Dfetch(posTex, index);
	#endif

	// If particle is inactive there is absolutely nothing to do
	if (INACTIVE(pos))
		return;

	float4 vel = tex1Dfetch(velTex, index);

	// We apply MLS normalization :
	//	* with LJ or DYN boundary only on fluid particles
	//TODO 	* with SA boundary ???
	// in any other case we have to copy the vel vector in the new velocity array
	//if (NOT_FLUID(info)) {
	//	newVel[index] = vel;
	//	return;
	//}

	// MLS matrix elements
	symtensor4 mls;
	mls.xx = mls.xy = mls.xz = mls.xw =
		mls.yy = mls.yz = mls.yw =
		mls.zz = mls.zw = mls.ww = 0;

	// Number of neighbors
	int neibs_num = 0;

	// Taking into account self contribution in MLS matrix construction
	mls.xx = W<kerneltype>(0, slength)*pos.w/vel.w;

	// Compute grid position of current particle
	const int3 gridPos = calcGridPosFromParticleHash( particleHash[index] );

	// Persistent variables across getNeibData calls
	char neib_cellnum = 0;
	uint neib_cell_base_index = 0;
	float3 pos_corr;

	// First loop over all neighbors
	for (idx_t i = 0; i < d_neiblist_end; i += d_neiblist_stride) {
		neibdata neib_data = neibsList[i + index];

		if (neib_data == 0xffff) break;

		const uint neib_index = getNeibIndex(pos, pos_corr, cellStart, neib_data, gridPos,
					neib_cellnum, neib_cell_base_index);

		// Compute relative position vector and distance
		// Now relPos is a float4 and neib mass is stored in relPos.w
		#if( __COMPUTE__ >= 20)
		const float4 relPos = pos_corr - posArray[neib_index];
		#else
		const float4 relPos = pos_corr - tex1Dfetch(posTex, neib_index);
		#endif

		// Skip inactive particles
		if (INACTIVE(relPos))
			continue;

		const float r = length(as_float3(relPos));

		const float neib_rho = tex1Dfetch(velTex, neib_index).w;
		const particleinfo neib_info = tex1Dfetch(infoTex, neib_index);

		// Add neib contribution only if it's a fluid one
		// TODO: check with SA
		if (r < influenceradius && (boundarytype == DYN_BOUNDARY || FLUID(neib_info))) {
			neibs_num ++;
			const float w = W<kerneltype>(r, slength)*relPos.w/neib_rho;	// Wij*Vj

			/* Scale relPos by slength for stability and resolution independence */
			MlsMatrixContrib(mls, relPos/slength, w);
		}
	} // end of first loop trough neighbors

	// Resetting persistent variables across getNeibData
	neib_cellnum = 0;
	neib_cell_base_index = 0;

	// We want to compute B solution of M B = E where E =(1, 0, 0, 0) and
	// M is our MLS matrix. M is symmetric, positive (semi)definite. Since we
	// cannot guarantee that the matrix is invertible (it won't be in cases
	// such as thin sheets of particles or structures of even lower topological
	// dimension), we rely on the iterative conjugate residual method to
	// find a solution, with E itself as initial guess.

	// known term
	const float4 E = make_float4(1, 0, 0, 0);

	const float D = det(mls);

	// solution
	float4 B;
	if (fabs(D) < FLT_EPSILON) {
		symtensor4 mls_eps = mls;
		const float eps = fabs(D) + FLT_EPSILON;
		mls_eps.xx += eps;
		mls_eps.yy += eps;
		mls_eps.zz += eps;
		mls_eps.ww += eps;
		const float D_eps = det(mls_eps);
		B = adjugate_row1(mls_eps)/D_eps;
	} else {
		B = adjugate_row1(mls)/D;
	}

#define MAX_CR_STEPS 32
	uint steps = 0;
	for (; steps < MAX_CR_STEPS; ++steps) {
		float lenB = hypot(B);

		float4 MdotB = dot(mls, B);
		float4 residual = E - MdotB;

		// r.M.r
		float num = ddot(mls, residual);

		// (M.r).(M.r)
		float4 Mp = dot(mls, residual);
		float den = dot(Mp, Mp);

		float4 corr = (num/den)*residual;
		float lencorr = hypot(corr);

		if (hypot(residual) < lenB*FLT_EPSILON)
			break;

		if (lencorr < 2*lenB*FLT_EPSILON)
			break;

		B += corr;
	}

	/* Scale for resolution independence, again */
	B.y /= slength;
	B.z /= slength;
	B.w /= slength;

	// Taking into account self contribution in density summation
	vel.w = B.x*W<kerneltype>(0, slength)*pos.w;

	// Loop over all the neighbors (Second loop)
	for (idx_t i = 0; i < d_neiblist_end; i += d_neiblist_stride) {
		neibdata neib_data = neibsList[i + index];

		if (neib_data == 0xffff) break;

		const uint neib_index = getNeibIndex(pos, pos_corr, cellStart, neib_data, gridPos,
			neib_cellnum, neib_cell_base_index);

		// Compute relative position vector and distance
		// Now relPos is a float4 and neib mass is stored in relPos.w
#if( __COMPUTE__ >= 20)
		const float4 relPos = pos_corr - posArray[neib_index];
#else
		const float4 relPos = pos_corr - tex1Dfetch(posTex, neib_index);
#endif

		// Skip inactive particles
		if (INACTIVE(relPos))
			continue;

		const float r = length(as_float3(relPos));

		const particleinfo neib_info = tex1Dfetch(infoTex, neib_index);

		// Interaction between two particles
		if (r < influenceradius && (boundarytype == DYN_BOUNDARY || FLUID(neib_info))) {
			const float w = W<kerneltype>(r, slength)*relPos.w;	 // ρj*Wij*Vj = mj*Wij
			vel.w += MlsCorrContrib(B, relPos, w);
		}
	}  // end of second loop trough neighbors

	// If MLS starts misbehaving, define DEBUG_PARTICLE: this will
	// print the MLS-corrected density for the particles statisfying
	// the DEBUG_PARTICLE condition. Some examples:

//#define DEBUG_PARTICLE (index == numParticles - 1)
//#define DEBUG_PARTICLE (id(info) == numParticles - 1)
//#define DEBUG_PARTICLE (fabs(err) > 64*FLT_EPSILON)

#ifdef DEBUG_PARTICLE
	{
		const float old = tex1Dfetch(velTex, index).w;
		const float err = 1 - vel.w/old;
		if (DEBUG_PARTICLE) {
			printf("MLS %d %d %22.16g => %22.16g (%6.2e)\n",
				index, id(info),
				old, vel.w, err*100);
		}
	}
#endif

	newVel[index] = vel;
}
/************************************************************************************************************/

/************************************************************************************************************/
/*					   CFL max kernel																		*/
/************************************************************************************************************/
//! Computes the max of a float across several threads
template <unsigned int blockSize>
__global__ void
fmaxDevice(float *g_idata, float *g_odata, const uint n)
{
	extern __shared__ float sdata[];

	// perform first level of reduction,
	// reading from global memory, writing to shared memory
	unsigned int tid = threadIdx.x;
	unsigned int i = blockIdx.x*blockSize*2 + threadIdx.x;
	unsigned int gridSize = blockSize*2*gridDim.x;

	float myMax = 0;

	// we reduce multiple elements per thread.  The number is determined by the
	// number of active thread blocks (via gridDim).  More blocks will result
	// in a larger gridSize and therefore fewer elements per thread
	while (i < n)
	{
		myMax = max(myMax, g_idata[i]);
		// ensure we don't read out of bounds
		if (i + blockSize < n)
			myMax = max(myMax, g_idata[i + blockSize]);
		i += gridSize;
	}

	// each thread puts its local sum into shared memory
	sdata[tid] = myMax;
	__syncthreads();

	// do reduction in shared mem
	if (blockSize >= 512) { if (tid < 256) { sdata[tid] = myMax = max(myMax,sdata[tid + 256]); } __syncthreads(); }
	if (blockSize >= 256) { if (tid < 128) { sdata[tid] = myMax = max(myMax,sdata[tid + 128]); } __syncthreads(); }
	if (blockSize >= 128) { if (tid <  64) { sdata[tid] = myMax = max(myMax,sdata[tid +  64]); } __syncthreads(); }

	// now that we are using warp-synchronous programming (below)
	// we need to declare our shared memory volatile so that the compiler
	// doesn't reorder stores to it and induce incorrect behavior.
	if (tid < 32)
	{
		volatile float* smem = sdata;
		if (blockSize >=  64) { smem[tid] = myMax = max(myMax, smem[tid + 32]); }
		if (blockSize >=  32) { smem[tid] = myMax = max(myMax, smem[tid + 16]); }
		if (blockSize >=  16) { smem[tid] = myMax = max(myMax, smem[tid +  8]); }
		if (blockSize >=   8) { smem[tid] = myMax = max(myMax, smem[tid +  4]); }
		if (blockSize >=   4) { smem[tid] = myMax = max(myMax, smem[tid +  2]); }
		if (blockSize >=   2) { smem[tid] = myMax = max(myMax, smem[tid +  1]); }
	}

	// write result for this block to global mem
	if (tid == 0)
		g_odata[blockIdx.x] = sdata[0];
}
/************************************************************************************************************/

//! Disables particles that have exited through an open boundary
/*!
 This kernel is only used for SA boundaries in combination with the outgoing particle identification
 in saSegmentBoundaryConditions(). If a particle crosses a segment then the vertexinfo array is set
 for this fluid particle. This is used here to identify such particles. In turn the vertexinfo array
 is reset and the particle is disabled.
*/
__global__ void
disableOutgoingPartsDevice(			float4*		oldPos,
									vertexinfo*	oldVertices,
							const	uint		numParticles)
{
	const uint index = INTMUL(blockIdx.x,blockDim.x) + threadIdx.x;

	if(index < numParticles) {
		const particleinfo info = tex1Dfetch(infoTex, index);
		if (FLUID(info)) {
			float4 pos = oldPos[index];
			if (ACTIVE(pos)) {
				vertexinfo vertices = oldVertices[index];
				if (vertices.x | vertices.y != 0) {
					disable_particle(pos);
					vertices.x = 0;
					vertices.y = 0;
					vertices.z = 0;
					vertices.w = 0;
					oldPos[index] = pos;
					oldVertices[index] = vertices;
				}
			}
		}
	}
}

//! Identify corner vertices on open boundaries
/*!
 Corner vertices are vertices that have segments that are not part of an open boundary. These
 vertices are treated slightly different when imposing the boundary conditions during the
 computation in saVertexBoundaryConditions.
*/
__global__ void
__launch_bounds__(BLOCK_SIZE_SHEPARD, MIN_BLOCKS_SHEPARD)
saIdentifyCornerVertices(
				const	float4*			oldPos,
						particleinfo*	pinfo,
				const	hashKey*		particleHash,
				const	vertexinfo*		vertices,
				const	uint*			cellStart,
				const	neibdata*		neibsList,
				const	uint			numParticles,
				const	float			deltap,
				const	float			eps)
{
	const uint index = INTMUL(blockIdx.x,blockDim.x) + threadIdx.x;

	if (index >= numParticles)
		return;

	// read particle data from sorted arrays
	// kernel is only run for vertex particles which are associated to an open boundary
	particleinfo info = pinfo[index];
	const uint obj = object(info);
	if (!(VERTEX(info) && IO_BOUNDARY(info)))
		return;

	float4 pos = oldPos[index];

	// Compute grid position of current particle
	const int3 gridPos = calcGridPosFromParticleHash( particleHash[index] );

	// Persistent variables across getNeibData calls
	char neib_cellnum = 0;
	uint neib_cell_base_index = 0;
	float3 pos_corr;

	const uint vid = id(info);

	// Loop over all the neighbors
	for (idx_t i = 0; i < d_neiblist_end; i += d_neiblist_stride) {
		neibdata neib_data = neibsList[i + index];

		if (neib_data == 0xffff) break;

		const uint neib_index = getNeibIndex(pos, pos_corr, cellStart, neib_data, gridPos,
					neib_cellnum, neib_cell_base_index);

		const particleinfo neib_info = pinfo[neib_index];
		const uint neib_obj = object(neib_info);

		// loop only over boundary elements that are not of the same open boundary
		if (BOUNDARY(neib_info) && !(obj == neib_obj && IO_BOUNDARY(neib_info))) {
			// check if the current vertex is part of the vertices of the segment
			if (vertices[neib_index].x == vid ||
				vertices[neib_index].y == vid ||
				vertices[neib_index].z == vid) {
				SET_FLAG(info, FG_CORNER);
				pinfo[index] = info;
				break;
			}
		}
	}
}

/** @} */

/************************************************************************************************************/

} //namespace cuforces
#endif<|MERGE_RESOLUTION|>--- conflicted
+++ resolved
@@ -52,13 +52,6 @@
 
 #define MAXKASINDEX 10
 
-<<<<<<< HEAD
-using std::isfinite;
-
-texture<float, 2, cudaReadModeElementType> demTex;	// DEM
-
-=======
->>>>>>> 58696233
 /** \namespace cuforces
  *  \brief Contains all device functions/kernels/variables used force computations, filters and boundary conditions
  *
@@ -1620,15 +1613,6 @@
 			( (PRES_IO(info) && eulerVel.w - rho0 <= 1e-10f*rho0) ||
 			  (VEL_IO(info) && length3(eulerVel) < 1e-10f*d_sscoeff[fluid_num(info)])) )
 			pos.w = 0.0f;
-<<<<<<< HEAD
-		// This is in contrast to Sphynx where 2.0f is used instead of 0.6f
-		//pos.w = fmax(-0.6f*refMass, fmin(0.6f*refMass, pos.w));
-		pos.w = fmax(-2.0f*refMass, fmin(2.0f*refMass, pos.w));
-		// AM-TODO actually clip with initial mass and not refMass*0.5f
-		if (sumMdot < 0.0f)
-			pos.w = fmax(-refMass*0.5f, fmin(refMass*0.5f, pos.w));
-=======
->>>>>>> 58696233
 
 		// check whether new particles need to be created
 			// only create new particles in the second part of the time step
