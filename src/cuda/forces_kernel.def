--- conflicted
+++ resolved
@@ -1117,9 +1117,6 @@
 __device__ __forceinline__ void
 compute_relEulerVel_continuity_contribution<true>::with(FP const& params, P const& pdata, N const& ndata, OP &pout, ON &nout)
 {
-<<<<<<< HEAD
-	nout.DgamDt = -nout.gamAS.x*dot3(ndata.belem, ndata.relEulerVel-pdata.eulerVel);
-=======
 	nout.DgamDt = -nout.ggamAS*dot3(ndata.belem, ndata.relEulerVel-pdata.eulerVel);
 	// compute cfl condition for gamma, always |gradGamma_{as}| * |(n . velocity)|
 	pout.gammaCfl = fmax(pout.gammaCfl, nout.ggamAS*fmax(
@@ -1129,7 +1126,6 @@
 		fabs(dot3(ndata.belem, pdata.vel+ndata.relEulerVel)),
 		// n . (v_s + u_s)
 		fabs(dot3(ndata.belem, -ndata.relVel+pdata.vel-ndata.relEulerVel)) )));
->>>>>>> 58696233
 }
 
 
@@ -1174,13 +1170,9 @@
 	else {
 		if (ndata.ntype == PT_BOUNDARY) {
 			// boundary term of div(v)
-<<<<<<< HEAD
-			nout.DgamDt = dot3(ndata.relVel, ndata.belem)*nout.gamAS.x;
-=======
 			nout.DgamDt = dot3(ndata.relVel, ndata.belem)*nout.ggamAS;
 			// compute cfl condition for gamma, no IO here, so it's only |gradGamma_{as}| * |(n . (v_a - v_s))|
 			pout.gammaCfl = fmax( pout.gammaCfl, nout.ggamAS*fabs(dot3(ndata.belem, ndata.relVel)) );
->>>>>>> 58696233
 			if (IO_BOUNDARY(ndata.info))
 				compute_euler_contributions<FP::simflags & ENABLE_INLET_OUTLET>::boundary_term(params, pdata, ndata, pout, nout);
 			// D\rho/Dn is not zero near a boundary where pressure is imposed so the volume diffusion formula gains a term
@@ -2360,133 +2352,7 @@
 			forces_neib_output<boundarytype> nout;
 
 			// Now compute the interactions based on pdata.info and ndata.info
-<<<<<<< HEAD
-
-			// Compute gamma_as and |grad gamma_as| and add it to the respective values
-			// of the focal particle
-			compute_gamma<boundarytype>::with<kerneltype>(params, pdata, ndata, pout, nout);
-
-			// With DYN_BOUNDARY formulation, all particles interaction follow the fluid-fluid one
-			if (boundarytype == DYN_BOUNDARY || FLUID(info)) {
-				// The Navier-Stokes equations are applied in the following cases:
-				// 		* for SA boundary, by a fluid particle interacting with fluid, boundary and vertex particles;
-				// 		* for LJ boundary, by a fluid particle interacting with a fluid particle;
-				// 		* for DYN bondary :
-				// 			- a fluid particle will compute both density derivative and acceleration interacting
-				// 			  with any other particle;
-				// 			- a non-fluid particle will compute density derivative interacting with any other particle,
-				// 			  but acceleration will only be computed by object particles interacting with fluid particles
-				//
-				// If the summation density is used, then in the second step no contribution to the continuity equation
-				// needs to be computed as the values from time n will be reused.
-
-				// NOTE1 : the compiler has some difficulties to deal with situations as
-				// if (boundarytype == SA_BOUNDARY) {
-				//	...
-				// } else if (boundarytype == SA_BOUNDARY && visctype == KEPSVISC && pdata.ptype == PT_VERTEX
-				//			&& (!IO_BOUNDARY(pdata.info) || CORNER(pdata.info)) {
-				//  ...
-				// } else if (boundarytype == SA_BOUNDARY && pdata.ptype == PT_VERTEX &&
-				//			has_waterdepth_computation<boundarytype>::with(params) && IO_BOUNDARY(info) && !VEL_IO(info)) {
-				//  ...
-				// } else if (OBJECT(pdata.info)) {
-				// 	...
-				// }
-				// they should be replaced by:
-				// if (boundarytype == SA_BOUNDARY) {
-				//	...
-				// }
-				// if (boundarytype == SA_BOUNDARY) {
-				//		if (...) ....
-				//		else if () ....
-				// }
-				// if (boundarytype == LJ_BOUNDARY) {
-				//	...
-				// }
-				// NOTE 2: in tests mixing templates parameters and variables the tests on templates should be placed
-				// in first position
-				// if ( pdata.ptype == PT_FLUID || boundarytype == DYN_BOUNDARY) =>
-				// if (boundarytype == DYN_BOUNDARY || pdata.ptype == PT_FLUID)
-				const bool computes_NS_drhodt = (simflags & ENABLE_DENSITY_SUM && params.step==2) &&
-						(boundarytype == DYN_BOUNDARY ||
-						 (boundarytype == SA_BOUNDARY && (BOUNDARY(ndata.info) || VERTEX(ndata.info)))
-						 || FLUID(ndata.info) );
-
-				if (computes_NS_drhodt) {
-					// Computes d\rho/dt, including ferrari correction
-					compute_density_derivative<boundarytype>::with<sph_formulation, simflags>(params, pdata, ndata, pout, nout);
-					if (simflags & ENABLE_DENSITY_SUM) {
-						pout.force.w += d_ferrari*nout.contDiff;
-						if (boundarytype == SA_BOUNDARY) {
-							pout.contupd.x += nout.DrDt;
-							pout.contupd.y += nout.DgamDt;
-						}
-					}
-					else {
-						pout.force.w += nout.DrDt;
-						if (boundarytype == SA_BOUNDARY) {
-							pout.contupd.x += nout.contDiff;
-							pout.contupd.y += nout.DgamDt;
-						}
-					}
-				}
-
-				// For DYN_BOUNDARY acceleration is only computed by fluid particles, or by object particles
-				// that interact with fluid; however, it's actually slightly faster to make the boolean on
-				// "either us or the neighbor is fluid": this does not change the behavior of the simulation
-				// because the xyz components of the forces are ignored anyway by non-OBJECT, non-FLUID
-				// particles.
-				// For other boundary types, accelerations is computed with the NS equations whenever the density
-				// is also computed (using NS), otherwise we just apply the repulsive force
-				// As the density is not computed in the densitySum case for step==2 we need to make sure that the
-				// accelleration is computed in this case
-				// TODO : check the test and eventually simplify or reorganize
-				const bool computes_NS_accel = boundarytype == DYN_BOUNDARY ?
-					(FLUID(pdata.info) || FLUID(ndata.info)) :
-					computes_NS_drhodt || (simflags & ENABLE_DENSITY_SUM && params.step==2 && (ndata.ntype == PT_FLUID ||
-					 ( boundarytype == SA_BOUNDARY && (ndata.ntype == PT_BOUNDARY || ndata.ntype == PT_VERTEX ) ) ) );
-
-				if (computes_NS_accel) {
-					// Compute pressure part of acceleration
-					compute_pressure_contrib<boundarytype>::with<sph_formulation>(params, pdata, ndata, pout, nout);
-
-					// Compute viscous forces
-					compute_viscous_contrib<boundarytype, sph_formulation>::with<simflags & ENABLE_INLET_OUTLET, visctype>(params, pdata, ndata, pout, nout);
-
-					// Compute diffusion terms for k-epsilon and the strain rate tensor
-					compute_keps_term<boundarytype, visctype>::with<simflags & ENABLE_INLET_OUTLET>(params, pdata, ndata, pout, nout);
-
-					// Compute mean velocity for the use in the XSPH variant. Contribution added in euler.
-					compute_mean_vel<simflags & ENABLE_XSPH>::with<kerneltype>(params, pdata, ndata, pout, nout);
-				} else {
-					if (boundarytype == LJ_BOUNDARY || boundarytype == MK_BOUNDARY)
-						compute_repulsive_force<boundarytype>::with(params, pdata, ndata, pout, nout);
-				}
-
-			}
-
-			if (boundarytype == SA_BOUNDARY) {
-				if (visctype == KEPSVISC && VERTEX(pdata.info)
-					&& (!IO_BOUNDARY(pdata.info) || CORNER(pdata.info))) {
-					// For vertex particles: Compute viscous force as Dv/Dt = div(\nu grad(v)), only in KEPS these are actually used
-					compute_viscous_contrib<boundarytype, sph_formulation>::with<simflags & ENABLE_INLET_OUTLET, visctype>(params, pdata, ndata, pout, nout);
-				}
-				else if ((simflags & ENABLE_WATER_DEPTH) && VERTEX(pdata.info) && IO_BOUNDARY(pdata.info) && !VEL_IO(pdata.info)) {
-					// Compute the maximum depth at pressure boundaries
-					compute_water_depth_at_outflow<boundarytype, (simflags & ENABLE_WATER_DEPTH)>::with(params, pdata, ndata, pout, nout);
-				}
-			}
-
-			if (boundarytype == LJ_BOUNDARY || boundarytype == MK_BOUNDARY) {
-				if (COMPUTE_FORCE(pdata.info))
-					compute_repulsive_force<boundarytype>::with(params, pdata, ndata, pout, nout);
-			}
-
-			// Sum all contributions from the neighbors in the force array
-			as_float3(pout.force) += nout.DvDt;
-=======
 			particleParticleInteraction(params, pdata, ndata, pout, nout);
->>>>>>> 58696233
 
 		} // End of loop over neighbors
 
