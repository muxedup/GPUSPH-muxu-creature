--- conflicted
+++ resolved
@@ -163,12 +163,7 @@
 	// boundary elements are updated in-place; only used for rotation in the second step
 	float4 *newBoundElement = bufwrite->getData<BUFFER_BOUNDELEMENTS>();
 
-<<<<<<< HEAD
-#define ARGS oldPos, particleHash, neibsList, cellStart, oldVel, oldVol, oldEulerVel, oldgGam, oldTKE, oldEps, vertPos,\
-=======
-#define ARGS oldPos, particleHash, neibsList, cellStart, oldVel, oldVol, oldEulerVel, oldgGam, oldTKE, oldEps, vertPos[0], vertPos[1], vertPos[2],\
->>>>>>> 3fd21e16
-	info, forces, contupd, keps_dkde, xsph, newPos, newVel, newVol, newEulerVel, newgGam, newTKE, newEps, newBoundElement, particleRangeEnd, step, dt, dt2, t, slength, influenceradius
+#define ARGS oldPos, particleHash, neibsList, cellStart, oldVel, oldVol, oldEulerVel, oldgGam, oldTKE, oldEps, vertPos, info, forces, contupd, keps_dkde, xsph, newPos, newVel, newVol, newEulerVel, newgGam, newTKE, newEps, newBoundElement, particleRangeEnd, step, dt, dt2, t, slength, influenceradius
 
 	if (step == 1) {
 		cueuler::eulerDevice<sph_formulation, boundarytype, kerneltype, simflags><<< numBlocks, numThreads >>>(ARGS);
