/*  Copyright 2011-2013 Alexis Herault, Giuseppe Bilotta, Robert A. Dalrymple, Eugenio Rustico, Ciro Del Negro

    Istituto Nazionale di Geofisica e Vulcanologia
        Sezione di Catania, Catania, Italy

    Università di Catania, Catania, Italy

    Johns Hopkins University, Baltimore, MD

    This file is part of GPUSPH.

    GPUSPH is free software: you can redistribute it and/or modify
    it under the terms of the GNU General Public License as published by
    the Free Software Foundation, either version 3 of the License, or
    (at your option) any later version.

    GPUSPH is distributed in the hope that it will be useful,
    but WITHOUT ANY WARRANTY; without even the implied warranty of
    MERCHANTABILITY or FITNESS FOR A PARTICULAR PURPOSE.  See the
    GNU General Public License for more details.

    You should have received a copy of the GNU General Public License
    along with GPUSPH.  If not, see <http://www.gnu.org/licenses/>.
*/

#include <stdio.h>
#include <stdexcept>

#include "define_buffers.h"
#include "engine_integration.h"
#include "utils.h"
#include "euler_params.h"

#include "euler_kernel.cu"

#define BLOCK_SIZE_INTEGRATE	256

template<
	SPHFormulation sph_formulation,
	BoundaryType boundarytype,
	KernelType kerneltype,
	ViscosityType visctype,
	flag_t simflags>
class CUDAPredCorrEngine : public AbstractIntegrationEngine
{

void
setconstants(const PhysParams *physparams,
	float3 const& worldOrigin, uint3 const& gridSize, float3 const& cellSize,
	idx_t const& allocatedParticles, int const& maxneibsnum, float const& slength)
{
	CUDA_SAFE_CALL(cudaMemcpyToSymbol(cueuler::d_epsxsph, &physparams->epsxsph, sizeof(float)));

	idx_t neiblist_end = maxneibsnum*allocatedParticles;
	CUDA_SAFE_CALL(cudaMemcpyToSymbol(cueuler::d_neiblist_stride, &allocatedParticles, sizeof(idx_t)));
	CUDA_SAFE_CALL(cudaMemcpyToSymbol(cueuler::d_neiblist_end, &neiblist_end, sizeof(idx_t)));

	const float h3 = slength*slength*slength;
	float kernelcoeff = 1.0f/(M_PI*h3);
	CUDA_SAFE_CALL(cudaMemcpyToSymbol(cueuler::d_wcoeff_cubicspline, &kernelcoeff, sizeof(float)));
	kernelcoeff = 15.0f/(16.0f*M_PI*h3);
	CUDA_SAFE_CALL(cudaMemcpyToSymbol(cueuler::d_wcoeff_quadratic, &kernelcoeff, sizeof(float)));
	kernelcoeff = 21.0f/(16.0f*M_PI*h3);
	CUDA_SAFE_CALL(cudaMemcpyToSymbol(cueuler::d_wcoeff_wendland, &kernelcoeff, sizeof(float)));
}

void
getconstants(PhysParams *physparams)
{
	CUDA_SAFE_CALL(cudaMemcpyFromSymbol(&physparams->epsxsph, cueuler::d_epsxsph, sizeof(float), 0));
}

void
setrbcg(const int3* cgGridPos, const float3* cgPos, int numbodies)
{
	CUDA_SAFE_CALL(cudaMemcpyToSymbol(cueuler::d_rbcgGridPos, cgGridPos, numbodies*sizeof(int3)));
	CUDA_SAFE_CALL(cudaMemcpyToSymbol(cueuler::d_rbcgPos, cgPos, numbodies*sizeof(float3)));
}

void
setrbtrans(const float3* trans, int numbodies)
{
	CUDA_SAFE_CALL(cudaMemcpyToSymbol(cueuler::d_rbtrans, trans, numbodies*sizeof(float3)));
}

void
setrblinearvel(const float3* linearvel, int numbodies)
{
	CUDA_SAFE_CALL(cudaMemcpyToSymbol(cueuler::d_rblinearvel, linearvel, numbodies*sizeof(float3)));
}

void
setrbangularvel(const float3* angularvel, int numbodies)
{
	CUDA_SAFE_CALL(cudaMemcpyToSymbol(cueuler::d_rbangularvel, angularvel, numbodies*sizeof(float3)));
}

void
setrbsteprot(const float* rot, int numbodies)
{
	CUDA_SAFE_CALL(cudaMemcpyToSymbol(cueuler::d_rbsteprot, rot, 9*numbodies*sizeof(float)));
}

void
basicstep(
		MultiBufferList::const_iterator bufread,
		MultiBufferList::iterator bufreadUpdate,
		MultiBufferList::iterator bufwrite,
		const	uint	*cellStart,
		const	uint	numParticles,
		const	uint	particleRangeEnd,
		const	float	dt,
		const	float	dt2,
		const	int		step,
		const	float	t,
		const	float	slength,
		const	float	influenceradius)
{
	// thread per particle
	uint numThreads = BLOCK_SIZE_INTEGRATE;
	uint numBlocks = div_up(particleRangeEnd, numThreads);

	const float4  *oldPos = bufread->getData<BUFFER_POS>();
	const hashKey *particleHash = bufread->getData<BUFFER_HASH>();
	const float4  *oldVol = bufread->getData<BUFFER_VOLUME>();
	const float4 *oldEulerVel = bufread->getData<BUFFER_EULERVEL>();
	const float *oldTKE = bufread->getData<BUFFER_TKE>();
	const float *oldEps = bufread->getData<BUFFER_EPSILON>();
	const particleinfo *info = bufread->getData<BUFFER_INFO>();
	const neibdata *neibsList = bufread->getData<BUFFER_NEIBSLIST>();
	const float2 * const *vertPos = bufread->getRawPtr<BUFFER_VERTPOS>();

	const float4 *forces = bufread->getData<BUFFER_FORCES>();
	const float2 *contupd = bufread->getData<BUFFER_CONTUPD>();
	const float3 *keps_dkde = bufread->getData<BUFFER_DKDE>();
	const float4 *xsph = bufread->getData<BUFFER_XSPH>();

	// The following two arrays are update in case ENABLE_DENSITY_SUM is set
	// so they are taken from the non-const bufreadUpdate
	float4  *oldVel = bufreadUpdate->getData<BUFFER_VEL>();
	float4 *oldgGam = bufreadUpdate->getData<BUFFER_GRADGAMMA>();

	float4 *newPos = bufwrite->getData<BUFFER_POS>();
	float4 *newVel = bufwrite->getData<BUFFER_VEL>();
	float4 *newVol = bufwrite->getData<BUFFER_VOLUME>();
	float4 *newEulerVel = bufwrite->getData<BUFFER_EULERVEL>();
	float4 *newgGam = bufwrite->getData<BUFFER_GRADGAMMA>();
	float *newTKE = bufwrite->getData<BUFFER_TKE>();
	float *newEps = bufwrite->getData<BUFFER_EPSILON>();
	// boundary elements are updated in-place; only used for rotation in the second step
	float4 *newBoundElement = bufwrite->getData<BUFFER_BOUNDELEMENTS>();

<<<<<<< HEAD
#define ARGS oldPos, particleHash, neibsList, cellStart, oldVel, oldVol, oldEulerVel, oldgGam, oldTKE, oldEps, vertPos, info, forces, contupd, keps_dkde, xsph, newPos, newVel, newVol, newEulerVel, newgGam, newTKE, newEps, newBoundElement, particleRangeEnd, step, dt, dt2, t, slength, influenceradius
=======
	euler_params<kerneltype, sph_formulation, boundarytype, visctype, simflags> params(
			newPos, newVel, oldPos, particleHash, oldVel, info, forces, numParticles, dt, dt2, t, step,
			xsph,
			oldgGam, newgGam, contupd, newEulerVel, newBoundElement, vertPos, oldEulerVel, slength, influenceradius, neibsList, cellStart,
			newTKE, newEps, oldTKE, oldEps, keps_dkde,
			newVol, oldVol);
>>>>>>> 58696233

	if (step == 1) {
		cueuler::eulerDevice<kerneltype, sph_formulation, boundarytype, visctype, simflags><<< numBlocks, numThreads >>>(params);
	} else if (step == 2) {
		cueuler::eulerDevice<kerneltype, sph_formulation, boundarytype, visctype, simflags><<< numBlocks, numThreads >>>(params);
	} else {
		throw std::invalid_argument("unsupported predcorr timestep");
	}

#undef ARGS

	// check if kernel invocation generated an error
	KERNEL_CHECK_ERROR;
}

};
<|MERGE_RESOLUTION|>--- conflicted
+++ resolved
@@ -150,16 +150,12 @@
 	// boundary elements are updated in-place; only used for rotation in the second step
 	float4 *newBoundElement = bufwrite->getData<BUFFER_BOUNDELEMENTS>();
 
-<<<<<<< HEAD
-#define ARGS oldPos, particleHash, neibsList, cellStart, oldVel, oldVol, oldEulerVel, oldgGam, oldTKE, oldEps, vertPos, info, forces, contupd, keps_dkde, xsph, newPos, newVel, newVol, newEulerVel, newgGam, newTKE, newEps, newBoundElement, particleRangeEnd, step, dt, dt2, t, slength, influenceradius
-=======
 	euler_params<kerneltype, sph_formulation, boundarytype, visctype, simflags> params(
 			newPos, newVel, oldPos, particleHash, oldVel, info, forces, numParticles, dt, dt2, t, step,
 			xsph,
 			oldgGam, newgGam, contupd, newEulerVel, newBoundElement, vertPos, oldEulerVel, slength, influenceradius, neibsList, cellStart,
 			newTKE, newEps, oldTKE, oldEps, keps_dkde,
 			newVol, oldVol);
->>>>>>> 58696233
 
 	if (step == 1) {
 		cueuler::eulerDevice<kerneltype, sph_formulation, boundarytype, visctype, simflags><<< numBlocks, numThreads >>>(params);
