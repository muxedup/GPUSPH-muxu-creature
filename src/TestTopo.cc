--- conflicted
+++ resolved
@@ -169,17 +169,7 @@
 	experiment_box->get_planes(planes, planediv);
 }
 
-<<<<<<< HEAD
-void TestTopo::draw_boundary(float t)
-{
-	experiment_box->GLDraw();
-}
-
-
 void TestTopo::copy_to_array(float4 *pos, float4 *vel, particleinfo *info, uint *hash)
-=======
-void TestTopo::copy_to_array(float4 *pos, float4 *vel, particleinfo *info)
->>>>>>> d5900e29
 {
 	std::cout << "Boundary parts: " << boundary_parts.size() << "\n";
 	for (uint i = 0; i < boundary_parts.size(); i++) {
