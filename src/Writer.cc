--- conflicted
+++ resolved
@@ -81,46 +81,29 @@
 void
 Writer::write_energy(float t, float4 *energy)
 {
-<<<<<<< HEAD
-	fprintf(m_energyfile, "%g", t);
-	uint fluid = 0;
-	for (; fluid < m_problem->get_physparams()->numFluids; ++fluid)
-		fprintf(m_energyfile, "\t%g\t%g\t%g",
-				energy[fluid].x, energy[fluid].y, energy[fluid].z);
-	fputs("\n", m_energyfile);
-	fflush(m_energyfile);
-=======
 	if (m_energyfile) {
 		fprintf(m_energyfile, "%g", t);
 		uint fluid = 0;
 		for (; fluid < m_problem->get_physparams()->numFluids; ++fluid)
-			fprintf(m_energyfile, "\t%g\t%g",
+			fprintf(m_energyfile, "\t%g\t%g\t%g",
 					energy[fluid].x, energy[fluid].y, energy[fluid].z);
 		fputs("\n", m_energyfile);
 		fflush(m_energyfile);
 	}
->>>>>>> d5900e29
 }
 
 //WaveGage
 void
 Writer::write_WaveGage(float t, GageList const& gage)
 {
-<<<<<<< HEAD
-	fprintf(m_WaveGagefile, "%g", t);
-	for (size_t i=0; i < gage.size(); i++) {
-		fprintf(m_WaveGagefile, "\t%g",
-				gage[i].z);
-=======
 	if (m_WaveGagefile) {
 		fprintf(m_WaveGagefile, "%g", t);
-		for (int i=0; i < gage.size(); i++) {
+		for (size_t i=0; i < gage.size(); i++) {
 			fprintf(m_WaveGagefile, "\t%g",
-					gage[i].z);
+				gage[i].z);
+			fputs("\n", m_WaveGagefile);
+			fflush(m_WaveGagefile);
 		}
-		fputs("\n", m_WaveGagefile);
-		fflush(m_WaveGagefile);
->>>>>>> d5900e29
 	}
 }
 
