/*  Copyright 2011-2013 Alexis Herault, Giuseppe Bilotta, Robert A. Dalrymple, Eugenio Rustico, Ciro Del Negro

    Istituto Nazionale di Geofisica e Vulcanologia
        Sezione di Catania, Catania, Italy

    Università di Catania, Catania, Italy

    Johns Hopkins University, Baltimore, MD

    This file is part of GPUSPH.

    GPUSPH is free software: you can redistribute it and/or modify
    it under the terms of the GNU General Public License as published by
    the Free Software Foundation, either version 3 of the License, or
    (at your option) any later version.

    GPUSPH is distributed in the hope that it will be useful,
    but WITHOUT ANY WARRANTY; without even the implied warranty of
    MERCHANTABILITY or FITNESS FOR A PARTICULAR PURPOSE.  See the
    GNU General Public License for more details.

    You should have received a copy of the GNU General Public License
    along with GPUSPH.  If not, see <http://www.gnu.org/licenses/>.
*/

#ifndef _BUILDNEIBS_CUH_
#define _BUILDNEIBS_CUH_

#include "particledefine.h"
#include "physparams.h"
#include "simparams.h"
#include "timing.h"

#include "vector_math.h"

<<<<<<< HEAD
#include "hashkey.h"
=======
/*
   Particle sorting relies on a particle hash that is built from the particle
   position relative to a regular cartesian grid (gridHash).
   The gridHash is an unsigned int (32-bit), so the particle hash key should
   be at least as big, but in theory it could be bigger (if sorting should be
   done using additional information, such as the particle id, too).
   We therefore make the hash key size configurable, with HASH_KEY_SIZE
   bits in the key.
 */

#ifndef HASH_KEY_SIZE
#define HASH_KEY_SIZE 64
#endif

#if HASH_KEY_SIZE < 32
#error "Hash keys should be at least 32-bit wide"
#elif HASH_KEY_SIZE == 32
typedef unsigned int hashKey;
#elif HASH_KEY_SIZE == 64
typedef unsigned long hashKey;
#else
#error "unmanaged hash key size"
#endif

/*
   The particle hash should always have the grid hash in the upper 32 bits,
   so a GRIDHASH_BITSHIFT is defined, counting the number of bits the grid
   hash should be shifted when inserted in the particle hash key.
 */
#define GRIDHASH_BITSHIFT (HASH_KEY_SIZE - 32)
>>>>>>> d5900e29

/* Important notes on block sizes:
	- all kernels accessing the neighbor list MUST HAVE A BLOCK
	MULTIPLE OF NEIBINDEX_INTERLEAVE
	- a parallel reduction for max neibs number is done inside neiblist, block
	size for neiblist MUST BE A POWER OF 2
 */
#if (__COMPUTE__ >= 20)
	#define BLOCK_SIZE_CALCHASH		256
	#define MIN_BLOCKS_CALCHASH		6
	#define BLOCK_SIZE_REORDERDATA	256
	#define MIN_BLOCKS_REORDERDATA	6
	#define BLOCK_SIZE_BUILDNEIBS	256
	#define MIN_BLOCKS_BUILDNEIBS	5
#else
	#define BLOCK_SIZE_CALCHASH		256
	#define MIN_BLOCKS_CALCHASH		1
	#define BLOCK_SIZE_REORDERDATA	256
	#define MIN_BLOCKS_REORDERDATA	1
	#define BLOCK_SIZE_BUILDNEIBS	256
	#define MIN_BLOCKS_BUILDNEIBS	1
#endif


extern "C"
{
void
setneibsconstants(const SimParams *simparams, const PhysParams *physparams,
	float3 const& worldOrigin, uint3 const& gridSize, float3 const& cellSize);

void
getneibsconstants(SimParams *simparams, PhysParams *physparams);

void
resetneibsinfo(void);

void
getneibsinfo(TimingInfo & timingInfo);

void
calcHash(float4*	pos,
<<<<<<< HEAD
		 hashKey*	particleHash,
		 uint*		particleIndex,
		 const particleinfo* particleInfo,
		 const uint		numParticles,
		 const int		periodicbound);

void
inverseParticleIndex (	uint*	particleIndex,
			uint*	inversedParticleIndex,
			uint	numParticles);
=======
#if HASH_KEY_SIZE >= 64
		 particleinfo* pinfo,
		 uint* compactDeviceMap,
#endif
		 hashKey*	particleHash,
		 uint*		particleIndex,
		 uint3		gridSize,
		 float3		cellSize,
		 float3		worldOrigin,
		 uint		numParticles);

void
reorderDataAndFindCellStart(uint*			cellStart,		// output: cell start index
							uint*			cellEnd,		// output: cell end index
							float4*			newPos,			// output: sorted positions
							float4*			newVel,			// output: sorted velocities
							particleinfo*	newInfo,		// output: sorted info
							hashKey*		particleHash,   // input: sorted grid hashes
							uint*			particleIndex,	// input: sorted particle indices
							float4*			oldPos,			// input: sorted position array
							float4*			oldVel,			// input: sorted velocity array
							particleinfo*	oldInfo,		// input: sorted info array
#if HASH_KEY_SIZE >= 64
							uint*			segmentStart,
#endif
							uint			numParticles,
							uint			numGridCells);

void
buildNeibsList( uint*				neibsList,
				const float4*		pos,
				const particleinfo*	info,
				const hashKey*		particleHash,
				const uint*			cellStart,
				const uint*			cellEnd,
				const uint3			gridSize,
				const float3		cellSize,
				const float3		worldOrigin,
				const uint			numParticles,
				const uint			particleRangeEnd,
				const uint			gridCells,
				const float			sqinfluenceradius,
				const bool			periodicbound);

>>>>>>> d5900e29
void
reorderDataAndFindCellStart(uint*				cellStart,			// output: cell start index
							uint*				cellEnd,			// output: cell end index
							float4*				newPos,				// output: sorted positions
							float4*				newVel,				// output: sorted velocities
							particleinfo*		newInfo,			// output: sorted info
							float4*				newBoundElement,	// output: sorted boundary elements
							float4*				newGradGamma,		// output: sorted gradient gamma
							vertexinfo*			newVertices,		// output: sorted vertices
							float*				newPressure,		// output: sorted pressure
							float*				newTKE,				// output: k for k-e model
							float*				newEps,				// output: e for k-e model
							float*				newTurbVisc,		// output: eddy viscosity
							float*				newStrainRate,		// output: strain rate
							const hashKey*		particleHash,   	// input: sorted grid hashes
							const uint*			particleIndex,		// input: sorted particle indices
							const float4*		oldPos,				// input: sorted position array
							const float4*		oldVel,				// input: sorted velocity array
							const particleinfo*	oldInfo,			// input: sorted info array
							const float4*		oldBoundElement,	// input: sorted boundary elements
							const float4*		oldGradGamma,		// input: sorted gradient gamma
							const vertexinfo*	oldVertices,		// input: sorted vertices
							const float*		oldPressure,		// input: sorted pressure
							const float*		oldTKE,				// input: k for k-e model
							const float*		oldEps,				// input: e for k-e model
							const float*		oldTurbVisc,		// input: eddy viscosity
							const float*		oldStrainRate,		// input: strain rate
							const uint			numParticles,
							const uint			numGridCells,
							uint*				inversedParticleIndes);

void
buildNeibsList( neibdata*			neibsList,
				const float4*		pos,
				const particleinfo*	info,
				const hashKey*		particleHash,
				const uint*			cellStart,
				const uint*			cellEnd,
				const uint			numParticles,
				const uint			gridCells,
				const float			sqinfluenceradius,
				const int			periodicbound);

void
sort(	hashKey*	particleHash,
		uint*	particleIndex,
		uint	numParticles
		);
}
#endif<|MERGE_RESOLUTION|>--- conflicted
+++ resolved
@@ -33,40 +33,7 @@
 
 #include "vector_math.h"
 
-<<<<<<< HEAD
 #include "hashkey.h"
-=======
-/*
-   Particle sorting relies on a particle hash that is built from the particle
-   position relative to a regular cartesian grid (gridHash).
-   The gridHash is an unsigned int (32-bit), so the particle hash key should
-   be at least as big, but in theory it could be bigger (if sorting should be
-   done using additional information, such as the particle id, too).
-   We therefore make the hash key size configurable, with HASH_KEY_SIZE
-   bits in the key.
- */
-
-#ifndef HASH_KEY_SIZE
-#define HASH_KEY_SIZE 64
-#endif
-
-#if HASH_KEY_SIZE < 32
-#error "Hash keys should be at least 32-bit wide"
-#elif HASH_KEY_SIZE == 32
-typedef unsigned int hashKey;
-#elif HASH_KEY_SIZE == 64
-typedef unsigned long hashKey;
-#else
-#error "unmanaged hash key size"
-#endif
-
-/*
-   The particle hash should always have the grid hash in the upper 32 bits,
-   so a GRIDHASH_BITSHIFT is defined, counting the number of bits the grid
-   hash should be shifted when inserted in the particle hash key.
- */
-#define GRIDHASH_BITSHIFT (HASH_KEY_SIZE - 32)
->>>>>>> d5900e29
 
 /* Important notes on block sizes:
 	- all kernels accessing the neighbor list MUST HAVE A BLOCK
@@ -108,10 +75,12 @@
 
 void
 calcHash(float4*	pos,
-<<<<<<< HEAD
 		 hashKey*	particleHash,
 		 uint*		particleIndex,
 		 const particleinfo* particleInfo,
+#if HASH_KEY_SIZE >= 64
+		 uint*		compactDeviceMap,
+#endif
 		 const uint		numParticles,
 		 const int		periodicbound);
 
@@ -119,91 +88,49 @@
 inverseParticleIndex (	uint*	particleIndex,
 			uint*	inversedParticleIndex,
 			uint	numParticles);
-=======
+
+void reorderDataAndFindCellStart(	uint*				cellStart,			// output: cell start index
+									uint*				cellEnd,			// output: cell end index
 #if HASH_KEY_SIZE >= 64
-		 particleinfo* pinfo,
-		 uint* compactDeviceMap,
+									uint*			segmentStart,
 #endif
-		 hashKey*	particleHash,
-		 uint*		particleIndex,
-		 uint3		gridSize,
-		 float3		cellSize,
-		 float3		worldOrigin,
-		 uint		numParticles);
+									float4*				newPos,				// output: sorted positions
+									float4*				newVel,				// output: sorted velocities
+									particleinfo*		newInfo,			// output: sorted info
+									float4*				newBoundElement,	// output: sorted boundary elements
+									float4*				newGradGamma,		// output: sorted gradient gamma
+									vertexinfo*			newVertices,		// output: sorted vertices
+									float*				newPressure,		// output: sorted pressure
+									float*				newTKE,				// output: k for k-e model
+									float*				newEps,				// output: e for k-e model
+									float*				newTurbVisc,		// output: eddy viscosity
+									float*				newStrainRate,		// output: strain rate
+									const hashKey*		particleHash,		// input: sorted grid hashes
+									const uint*			particleIndex,		// input: sorted particle indices
+									const float4*		oldPos,				// input: unsorted positions
+									const float4*		oldVel,				// input: unsorted velocities
+									const particleinfo*	oldInfo,			// input: unsorted info
+									const float4*		oldBoundElement,	// input: sorted boundary elements
+									const float4*		oldGradGamma,		// input: sorted gradient gamma
+									const vertexinfo*	oldVertices,		// input: sorted vertices
+									const float*		oldPressure,		// input: sorted pressure
+									const float*		oldTKE,				// input: k for k-e model
+									const float*		oldEps,				// input: e for k-e model
+									const float*		oldTurbVisc,		// input: eddy viscosity
+									const float*		oldStrainRate,		// input: strain rate
+									const uint			numParticles,
+									const uint			numGridCells,
+									uint*				inversedParticleIndex);
 
 void
-reorderDataAndFindCellStart(uint*			cellStart,		// output: cell start index
-							uint*			cellEnd,		// output: cell end index
-							float4*			newPos,			// output: sorted positions
-							float4*			newVel,			// output: sorted velocities
-							particleinfo*	newInfo,		// output: sorted info
-							hashKey*		particleHash,   // input: sorted grid hashes
-							uint*			particleIndex,	// input: sorted particle indices
-							float4*			oldPos,			// input: sorted position array
-							float4*			oldVel,			// input: sorted velocity array
-							particleinfo*	oldInfo,		// input: sorted info array
-#if HASH_KEY_SIZE >= 64
-							uint*			segmentStart,
-#endif
-							uint			numParticles,
-							uint			numGridCells);
-
-void
-buildNeibsList( uint*				neibsList,
-				const float4*		pos,
-				const particleinfo*	info,
-				const hashKey*		particleHash,
-				const uint*			cellStart,
-				const uint*			cellEnd,
-				const uint3			gridSize,
-				const float3		cellSize,
-				const float3		worldOrigin,
-				const uint			numParticles,
-				const uint			particleRangeEnd,
-				const uint			gridCells,
-				const float			sqinfluenceradius,
-				const bool			periodicbound);
-
->>>>>>> d5900e29
-void
-reorderDataAndFindCellStart(uint*				cellStart,			// output: cell start index
-							uint*				cellEnd,			// output: cell end index
-							float4*				newPos,				// output: sorted positions
-							float4*				newVel,				// output: sorted velocities
-							particleinfo*		newInfo,			// output: sorted info
-							float4*				newBoundElement,	// output: sorted boundary elements
-							float4*				newGradGamma,		// output: sorted gradient gamma
-							vertexinfo*			newVertices,		// output: sorted vertices
-							float*				newPressure,		// output: sorted pressure
-							float*				newTKE,				// output: k for k-e model
-							float*				newEps,				// output: e for k-e model
-							float*				newTurbVisc,		// output: eddy viscosity
-							float*				newStrainRate,		// output: strain rate
-							const hashKey*		particleHash,   	// input: sorted grid hashes
-							const uint*			particleIndex,		// input: sorted particle indices
-							const float4*		oldPos,				// input: sorted position array
-							const float4*		oldVel,				// input: sorted velocity array
-							const particleinfo*	oldInfo,			// input: sorted info array
-							const float4*		oldBoundElement,	// input: sorted boundary elements
-							const float4*		oldGradGamma,		// input: sorted gradient gamma
-							const vertexinfo*	oldVertices,		// input: sorted vertices
-							const float*		oldPressure,		// input: sorted pressure
-							const float*		oldTKE,				// input: k for k-e model
-							const float*		oldEps,				// input: e for k-e model
-							const float*		oldTurbVisc,		// input: eddy viscosity
-							const float*		oldStrainRate,		// input: strain rate
-							const uint			numParticles,
-							const uint			numGridCells,
-							uint*				inversedParticleIndes);
-
-void
-buildNeibsList( neibdata*			neibsList,
+buildNeibsList(	neibdata*			neibsList,
 				const float4*		pos,
 				const particleinfo*	info,
 				const hashKey*		particleHash,
 				const uint*			cellStart,
 				const uint*			cellEnd,
 				const uint			numParticles,
+				const uint			particleRangeEnd,
 				const uint			gridCells,
 				const float			sqinfluenceradius,
 				const int			periodicbound);
