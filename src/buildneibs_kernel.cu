/*  Copyright 2011 Alexis Herault, Giuseppe Bilotta, Robert A. Dalrymple, Eugenio Rustico, Ciro Del Negro

	Istituto de Nazionale di Geofisica e Vulcanologia
          Sezione di Catania, Catania, Italy

    Universita di Catania, Catania, Italy

    Johns Hopkins University, Baltimore, MD

    This file is part of GPUSPH.

    GPUSPH is free software: you can redistribute it and/or modify
    it under the terms of the GNU General Public License as published by
    the Free Software Foundation, either version 3 of the License, or
    (at your option) any later version.

    GPUSPH is distributed in the hope that it will be useful,
    but WITHOUT ANY WARRANTY; without even the implied warranty of
    MERCHANTABILITY or FITNESS FOR A PARTICULAR PURPOSE.  See the
    GNU General Public License for more details.

    You should have received a copy of the GNU General Public License
    along with GPUSPH.  If not, see <http://www.gnu.org/licenses/>.
*/

/*
 * Device code.
 */
// TODO :
// We can also plan to have separate arrays for boundary parts
// one for the fixed boundary that is sorted only one time in the simulation
// an other one for moving boundary that will be sort with fluid particle
// and a last one for fluid particles. In this way we will compute interactions
// only on fluid particles.

#ifndef _BUILDNEIBS_KERNEL_
#define _BUILDNEIBS_KERNEL_

#include "particledefine.h"
#include "textures.cuh"

namespace cuneibs {
__constant__ uint d_maxneibsnum;
__constant__ uint d_maxneibsnum_time_neibindexinterleave;
__device__ int d_numInteractions;
__device__ int d_maxNeibs;
__constant__ float3 d_dispvect;

// calculate position in uniform grid
__device__ __forceinline__ int3
calcGridPos(float3			pos,
			const float3	worldOrigin,
			const float3	cellSize)
{
	int3 gridPos;
	gridPos.x = floor((pos.x - worldOrigin.x) / cellSize.x);
	gridPos.y = floor((pos.y - worldOrigin.y) / cellSize.y);
	gridPos.z = floor((pos.z - worldOrigin.z) / cellSize.z);

	return gridPos;
}


// calculate address in grid from position (clamping to edges)
__device__ __forceinline__ uint
calcGridHash(int3			gridPos,
			 const uint3	gridSize)
{
	gridPos.x = max(0, min(gridPos.x, gridSize.x-1));
	gridPos.y = max(0, min(gridPos.y, gridSize.y-1));
	gridPos.z = max(0, min(gridPos.z, gridSize.z-1));
	return INTMUL(INTMUL(gridPos.z, gridSize.y), gridSize.x) + INTMUL(gridPos.y, gridSize.x) + gridPos.x;
}


// calculate grid hash value for each particle
__global__ void
__launch_bounds__(BLOCK_SIZE_CALCHASH, MIN_BLOCKS_CALCHASH)
calcHashDevice(const float4*	posArray,
#if HASH_KEY_SIZE >= 64
			   particleinfo *pinfo,
#endif
			   hashKey*			particleHash,
			   uint*			particleIndex,
			   const uint3		gridSize,
			   const float3		cellSize,
			   const float3		worldOrigin,
			   const uint		numParticles)
{
	const uint index = INTMUL(blockIdx.x,blockDim.x) + threadIdx.x;

	if (index >= numParticles)
		return;

	const float4 pos = posArray[index];

	// get address in grid
	const int3 gridPos = calcGridPos(make_float3(pos), worldOrigin, cellSize);
	hashKey gridHash = (hashKey)calcGridHash(gridPos, gridSize) << GRIDHASH_BITSHIFT;
#if HASH_KEY_SIZE >= 64
	// with 64-bit (or bigger) hash keys, include the particle id in the hash
	gridHash |= id(pinfo[index]);
#endif

	// store grid hash and particle index
	particleHash[index] = gridHash;
	particleIndex[index] = index;
}

__global__
__launch_bounds__(BLOCK_SIZE_REORDERDATA, MIN_BLOCKS_REORDERDATA)
void inverseParticleIndexDevice (	uint*	particleIndex,
					uint*	inversedParticleIndex,
					uint	numParticles)
{
	const uint index = INTMUL(blockIdx.x,blockDim.x) + threadIdx.x;
	
	if (index < numParticles) {
		int oldindex = particleIndex[index];
		inversedParticleIndex[oldindex] = index;
	}
}
__global__
__launch_bounds__(BLOCK_SIZE_REORDERDATA, MIN_BLOCKS_REORDERDATA)
void reorderDataAndFindCellStartDevice( uint*			cellStart,		// output: cell start index
										uint*			cellEnd,		// output: cell end index
										float4*			sortedPos,		// output: sorted positions
										float4*			sortedVel,		// output: sorted velocities
<<<<<<< HEAD
										particleinfo*		sortedInfo,		// output: sorted info
										float4*			sortedBoundElements,	// output: sorted boundary elements
										float4*			sortedGradGamma,	// output: sorted gradient gamma
										vertexinfo*		sortedVertices,		// output: sorted vertices
										float*			sortedPressure,		// output: sorted pressure
										uint*			particleHash,	// input: sorted grid hashes
=======
										particleinfo*	sortedInfo,		// output: sorted info
										hashKey*		particleHash,	// input: sorted grid hashes
>>>>>>> e0559e84
										uint*			particleIndex,	// input: sorted particle indices
										uint			numParticles,
										uint*			inversedParticleIndex)
{
	extern __shared__ uint sharedHash[];	// blockSize + 1 elements

	const uint index = INTMUL(blockIdx.x,blockDim.x) + threadIdx.x;

	uint hash;
	// handle case when no. of particles not multiple of block size
	if (index < numParticles) {
		hash = (uint)(particleHash[index] >> GRIDHASH_BITSHIFT);

		// Load hash data into shared memory so that we can look
		// at neighboring particle's hash value without loading
		// two hash values per thread
		sharedHash[threadIdx.x + 1] = hash;

		if (index > 0 && threadIdx.x == 0) {
			// first thread in block must load neighbor particle hash
			sharedHash[0] = (uint)(particleHash[index-1] >> GRIDHASH_BITSHIFT);
			}
	}

	__syncthreads();

	if (index < numParticles) {
		// If this particle has a different cell index to the previous
		// particle then it must be the first particle in the cell,
		// so store the index of this particle in the cell.
		// As it isn't the first particle, it must also be the cell end of
		// the previous particle's cell

		if (index == 0 || hash != sharedHash[threadIdx.x]) {
			cellStart[hash] = index;
			if (index > 0)
				cellEnd[sharedHash[threadIdx.x]] = index;
			}

		if (index == numParticles - 1) {
			cellEnd[hash] = index + 1;
			}

		// Now use the sorted index to reorder the pos and vel data
		uint sortedIndex = particleIndex[index];
		float4 pos = tex1Dfetch(posTex, sortedIndex);	   // macro does either global read or texture fetch
		float4 vel = tex1Dfetch(velTex, sortedIndex);	   // see particles_kernel.cuh
		particleinfo info = tex1Dfetch(infoTex, sortedIndex);
		float4 boundelement = tex1Dfetch(boundTex, sortedIndex);
		float4 gradgamma = tex1Dfetch(gamTex, sortedIndex);
		vertexinfo vertices = tex1Dfetch(vertTex, sortedIndex);
		float pressure = tex1Dfetch(presTex, sortedIndex);

		sortedPos[index] = pos;
		sortedVel[index] = vel;
		sortedInfo[index] = info;
		sortedBoundElements[index] = boundelement;
		sortedGradGamma[index] = gradgamma;
		sortedPressure[index] = pressure;
		
		sortedVertices[index].x = inversedParticleIndex[vertices.x];
		sortedVertices[index].y = inversedParticleIndex[vertices.y];
		sortedVertices[index].z = inversedParticleIndex[vertices.z];
	}
}


template <bool periodicbound>
__device__ __forceinline__ void
neibsInCell(
			#if (__COMPUTE__ >= 20)			
			const float4*	posArray,
			#endif
			int3			gridPos,
			const uint		index,
			const float3	pos,
			const uint3		gridSize,
			const uint		numParticles,
			const float		sqinfluenceradius,
			uint*			neibsList,
			uint&			neibs_num,
			const uint		lane,
			const uint		offset)
{
	int3 periodic = make_int3(0);
	if (periodicbound) {
		if (gridPos.x < 0) {
			if (d_dispvect.x) {
				gridPos.x = gridSize.x;
				periodic.x = 1;
			} else
				return;
		} else if (gridPos.x >= gridSize.x) {
			if (d_dispvect.x) {
				gridPos.x = 0;
				periodic.x = -1;
			} else
				return;
		}
		if (gridPos.y < 0) {
			if (d_dispvect.y) {
				gridPos.y = gridSize.y;
				periodic.y = 1;
			} else
				return;
		} else if (gridPos.y >= gridSize.y) {
			if (d_dispvect.y) {
				gridPos.y = 0;
				periodic.y = -1;
			} else
				return;
		}
		if (gridPos.z < 0) {
			if (d_dispvect.z) {
				gridPos.z = gridSize.z;
				periodic.z = 1;
			} else
				return;
		} else if (gridPos.z >= gridSize.z) {
			if (d_dispvect.z) {
				gridPos.z = 0;
				periodic.z = -1;
			} else
				return;
		}
	} else {
		if ((gridPos.x < 0) || (gridPos.x >= gridSize.x) ||
			(gridPos.y < 0) || (gridPos.y >= gridSize.y) ||
			(gridPos.z < 0) || (gridPos.z >= gridSize.z))
				return;
	}

	// get hash value of grid position
	const uint gridHash = calcGridHash(gridPos, gridSize);

	// get start of bucket for this cell
	const uint bucketStart = tex1Dfetch(cellStartTex, gridHash);

	if (bucketStart == 0xffffffff)
		return;   // cell empty

	// iterate over particles in this cell
	const uint bucketEnd = tex1Dfetch(cellEndTex, gridHash);
	for(uint neib_index = bucketStart; neib_index < bucketEnd; neib_index++) {

	//Testpoints ( Testpoints are not considered in neighboring list of other particles since they are imaginary particles)
    	const particleinfo info = tex1Dfetch(infoTex, neib_index);
        if (!TESTPOINTS (info) && !PROBE(info)) {
			if (neib_index != index) {			  // check not interacting with self
				#if (__COMPUTE__ >= 20)			
				float3 relPos = pos - make_float3(posArray[neib_index]);
				#else
				float3 relPos = pos - make_float3(tex1Dfetch(posTex, neib_index));
				#endif
				if (periodicbound)
					relPos += periodic*d_dispvect;

				uint mod_index = neib_index;
				if (sqlength(relPos) < sqinfluenceradius) {
					if (periodicbound) {
						if (periodic.x == 1)
							mod_index |= WARPXPLUS;
						else if (periodic.x == -1)
							mod_index |= WARPXMINUS;
						if (periodic.y == 1)
							mod_index |= WARPYPLUS;
						else if (periodic.y == -1)
							mod_index |= WARPYMINUS;
						if (periodic.z == 1)
							mod_index |= WARPZPLUS;
						else if (periodic.z == -1)
							mod_index |= WARPZMINUS;
					}

					if (neibs_num < d_maxneibsnum)
						neibsList[d_maxneibsnum_time_neibindexinterleave*lane + neibs_num*NEIBINDEX_INTERLEAVE + offset] = mod_index;
					neibs_num++;
				}

			}
		} //If  not Testpoints
	}

	return;
}


template<bool periodicbound, bool neibcount>
__global__ void
__launch_bounds__( BLOCK_SIZE_BUILDNEIBS, MIN_BLOCKS_BUILDNEIBS)
buildNeibsListDevice(   
						#if (__COMPUTE__ >= 20)			
						const float4*	posArray,
						#endif
						uint*			neibsList,
						const uint3		gridSize,
						const float3	cellSize,
						const float3	worldOrigin,
						const uint		numParticles,
						const float		sqinfluenceradius)
{
	const uint index = INTMUL(blockIdx.x,blockDim.x) + threadIdx.x;
	const uint tid = threadIdx.x;
	const uint lane = index/NEIBINDEX_INTERLEAVE;
	const uint offset = tid & (NEIBINDEX_INTERLEAVE - 1);

	uint neibs_num = 0;

	if (index < numParticles) {
		// read particle info from texture
    	const particleinfo info = tex1Dfetch(infoTex, index);

		// Only fluid particle needs to have a boundary list
		// TODO: this is not true with dynamic boundary particles
		// so change that when implementing dynamics boundary parts
		// This is also not true for "Ferrand et al." boundary model,
		// where vertex particles also need to have a list of neighbours

		// Neighboring list is calculated for testpoints and object points)
		if (FLUID(info) || TESTPOINTS (info) || OBJECT(info) || VERTEX(info) || PROBE(info)/*TODO: || BOUNDARY(info)*/) {
			// read particle position from global memory or texture according to architecture
			#if (__COMPUTE__ >= 20)
			const float3 pos = make_float3(posArray[index]);
			#else
			const float3 pos = make_float3(tex1Dfetch(posTex, index));
			#endif

			// get address in grid
			const int3 gridPos = calcGridPos(pos, worldOrigin, cellSize);

			// examine only neighboring cells
			for(int z=-1; z<=1; z++) {
				for(int y=-1; y<=1; y++) {
					for(int x=-1; x<=1; x++)
						neibsInCell<periodicbound>(
							#if (__COMPUTE__ >= 20)
							posArray, 
							#endif
							gridPos + make_int3(x, y, z), index, pos, gridSize, numParticles, 
							sqinfluenceradius, neibsList, neibs_num, lane, offset);
				}
			}
		}
		
		if (neibs_num < d_maxneibsnum)
			neibsList[d_maxneibsnum_time_neibindexinterleave*lane + neibs_num*NEIBINDEX_INTERLEAVE + offset] = 0xffffffff;
	}
	
	if (neibcount) {
		// Shared memory reduction of per block maximum number of neighbors
		__shared__ volatile uint sm_neibs_num[BLOCK_SIZE_BUILDNEIBS];
		__shared__ volatile uint sm_neibs_max[BLOCK_SIZE_BUILDNEIBS];

		sm_neibs_num[tid] = neibs_num;	
		sm_neibs_max[tid] = neibs_num;
		__syncthreads();

		uint i = blockDim.x/2;
		while (i != 0) {
			if (tid < i) {
				sm_neibs_num[tid] += sm_neibs_num[tid + i];
				const float n1 = sm_neibs_max[tid];
				const float n2 = sm_neibs_max[tid + i];
				if (n2 > n1)
					sm_neibs_max[tid] = n2;
			}
			__syncthreads();
			i /= 2;
		}

		if (!tid) {
			atomicAdd(&d_numInteractions, sm_neibs_num[0]);
			atomicMax(&d_maxNeibs, sm_neibs_max[0]);
		}
	}
	return;
}
}
#endif<|MERGE_RESOLUTION|>--- conflicted
+++ resolved
@@ -126,18 +126,13 @@
 										uint*			cellEnd,		// output: cell end index
 										float4*			sortedPos,		// output: sorted positions
 										float4*			sortedVel,		// output: sorted velocities
-<<<<<<< HEAD
 										particleinfo*		sortedInfo,		// output: sorted info
 										float4*			sortedBoundElements,	// output: sorted boundary elements
 										float4*			sortedGradGamma,	// output: sorted gradient gamma
 										vertexinfo*		sortedVertices,		// output: sorted vertices
 										float*			sortedPressure,		// output: sorted pressure
-										uint*			particleHash,	// input: sorted grid hashes
-=======
-										particleinfo*	sortedInfo,		// output: sorted info
-										hashKey*		particleHash,	// input: sorted grid hashes
->>>>>>> e0559e84
-										uint*			particleIndex,	// input: sorted particle indices
+										hashKey*		particleHash,		// input: sorted grid hashes
+										uint*			particleIndex,		// input: sorted particle indices
 										uint			numParticles,
 										uint*			inversedParticleIndex)
 {
