--- conflicted
+++ resolved
@@ -67,14 +67,9 @@
  *	Beware : no test is done by this function to ensure that hash value is valid.
  */
 __device__ __forceinline__ int3
-<<<<<<< HEAD
-calcGridPos(const float3	&pos,
-			const float3	&worldOrigin,
-			const float3	&cellSize)
-=======
-calcGridPosFromHash(const uint gridHash, const uint3 gridSize)
->>>>>>> f4cb1de8
-{
+calcGridPosFromHash(const hashKey fullGridHash, const uint3 gridSize)
+{
+	const uint gridHash = (uint)(fullGridHash >> GRIDHASH_BITSHIFT);
 	int3 gridPos;
 	int temp = INTMUL(gridSize.y, gridSize.x);
 	gridPos.z = gridHash/temp;
@@ -86,17 +81,6 @@
 }
 
 
-<<<<<<< HEAD
-// calculate address in grid from position (clamping to edges)
-__device__ __forceinline__ uint
-calcGridHash(int3		&gridPos,
-			const uint3	&gridSize)
-{
-	gridPos.x = min(max(0, gridPos.x), gridSize.x-1);
-	gridPos.y = min(max(0, gridPos.y), gridSize.y-1);
-	gridPos.z = min(max(0, gridPos.z), gridSize.z-1);
-	return INTMUL(INTMUL(gridPos.z, gridSize.y), gridSize.x) + INTMUL(gridPos.y, gridSize.x) + gridPos.x;
-=======
 /// Clamp grid position to edges according to periodicity
 /*! This function clamp grid position to edges according to the chosen
  * periodicity, returns the new grid position and update the grid offset.
@@ -133,7 +117,6 @@
 	gridOffset.z = newGridPos.z - gridPos.z;
 
 	return newGridPos;
->>>>>>> f4cb1de8
 }
 
 /// Clamp grid position to edges without periodicity
@@ -184,26 +167,13 @@
 template <int periodicbound>
 __global__ void
 __launch_bounds__(BLOCK_SIZE_CALCHASH, MIN_BLOCKS_CALCHASH)
-<<<<<<< HEAD
-calcHashDevice(const float4*	posArray,
-#if HASH_KEY_SIZE >= 64
-			   particleinfo *pinfo,
-#endif
-			   hashKey*			particleHash,
-			   uint*			particleIndex,
-			   const uint3		gridSize,
-			   const float3		cellSize,
-			   const float3		worldOrigin,
-			   const uint		numParticles)
-=======
 calcHashDevice(float4*			posArray,		///< particle's positions (in, out)
-			   uint*			particleHash,	///< particle's hashes (in, out)
+			   hashKey*			particleHash,	///< particle's hashes (in, out)
 			   uint*			particleIndex,	///< particle's indexes (out)
 			   const particleinfo*	particelInfo,	///< particle's informations (in)
 			   const uint3		gridSize,		///< grid size
 			   const float3		cellSize,		///< cell size
 			   const uint		numParticles)	///< total number of particles
->>>>>>> f4cb1de8
 {
 	const uint index = INTMUL(blockIdx.x,blockDim.x) + threadIdx.x;
 
@@ -214,21 +184,11 @@
 	float4 pos = posArray[index];
 	const particleinfo info = particelInfo[index];
 
-<<<<<<< HEAD
-	// get address in grid
-	int3 gridPos = calcGridPos(make_float3(pos), worldOrigin, cellSize);
-	hashKey gridHash = (hashKey)calcGridHash(gridPos, gridSize) << GRIDHASH_BITSHIFT;
-#if HASH_KEY_SIZE >= 64
-	// with 64-bit (or bigger) hash keys, include the particle id in the hash
-	gridHash |= id(pinfo[index]);
-#endif
-=======
 	// We compute new hash only for fluid and moving not fluid particles (object, moving boundaries)
 	if (FLUID(info) || (type(info) & MOVINGNOTFLUID)) {
 	//if (true) {
 		// Getting the old grid hash
-		uint gridHash = particleHash[index];
->>>>>>> f4cb1de8
+		hashKey gridHash = particleHash[index];
 
 		// Getting grid address of old cell (computed from old hash)
 		const int3 gridPos = calcGridPosFromHash(gridHash, gridSize);
@@ -238,6 +198,10 @@
 
 		// Compute new grid pos relative to cell, adjust grid offset and compute new cell hash
 		gridHash = calcGridHash(clampGridPos<periodicbound>(gridPos, gridOffset, gridSize), gridSize);
+#if HASH_KEY_SIZE >= 64
+		gridHash <<= GRIDHASH_BITSHIFT
+		gridHash |= id(pinfo[index]);
+#endif
 
 		// Adjust position
 		as_float3(pos) -= gridOffset*cellSize;
@@ -275,25 +239,14 @@
  */
 __global__
 __launch_bounds__(BLOCK_SIZE_REORDERDATA, MIN_BLOCKS_REORDERDATA)
-<<<<<<< HEAD
-void reorderDataAndFindCellStartDevice( uint*			cellStart,		// output: cell start index
-										uint*			cellEnd,		// output: cell end index
-										float4*			sortedPos,		// output: sorted positions
-										float4*			sortedVel,		// output: sorted velocities
-										particleinfo*	sortedInfo,		// output: sorted info
-										hashKey*		particleHash,	// input: sorted grid hashes
-										uint*			particleIndex,	// input: sorted particle indices
-										uint			numParticles)
-=======
 void reorderDataAndFindCellStartDevice( uint*			cellStart,		///< index of cells first particle (out)
 										uint*			cellEnd,		///< index of cells last particle (out)
 										float4*			sortedPos,		///< new sorted particle's positions (out)
 										float4*			sortedVel,		///< new sorted particle's velocities (out)
 										particleinfo*	sortedInfo,		///< new sorted particle's informations (out)
-										const uint*		particleHash,	///< previously sorted particle's hashes (in)
+										const hashKey*	particleHash,	///< previously sorted particle's hashes (in)
 										const uint*		particleIndex,	///< previously sorted particle's hashes (in)
 										const uint		numParticles)	///< total number of particles
->>>>>>> f4cb1de8
 {
 	// Shared hash array of dimension blockSize + 1
 	extern __shared__ uint sharedHash[];
@@ -311,13 +264,8 @@
 		sharedHash[threadIdx.x + 1] = hash;
 
 		if (index > 0 && threadIdx.x == 0) {
-<<<<<<< HEAD
 			// first thread in block must load neighbor particle hash
 			sharedHash[0] = (uint)(particleHash[index-1] >> GRIDHASH_BITSHIFT);
-=======
-			// First thread in block must load neighbor particle hash
-			sharedHash[0] = particleHash[index-1];
->>>>>>> f4cb1de8
 			}
 	}
 
@@ -381,18 +329,6 @@
 			#if (__COMPUTE__ >= 20)			
 			const float4*	posArray,	///< particle's positions (in)
 			#endif
-<<<<<<< HEAD
-			int3			gridPos,
-			const uint		index,
-			const float3	&pos,
-			const uint3		&gridSize,
-			const uint		numParticles,
-			const float		sqinfluenceradius,
-			uint*			neibsList,
-			uint&			neibs_num,
-			const uint		lane,
-			const uint		offset)
-=======
 			int3			gridPos,	///< current particle grid position
 			const int3		gridOffset,	///< cell offset from current particle grid position
 			const uchar		cell,		///< cell number (0 ... 26)
@@ -404,7 +340,6 @@
 			const float		sqinfluenceradius,	///< squared value of influence radius
 			neibdata*		neibsList,	///< neighbor's list (out)
 			uint&			neibs_num)	///< number of neighbors for the current particle
->>>>>>> f4cb1de8
 {
 	// Compute the grid position of the current cell
 	gridPos += gridOffset;
@@ -544,7 +479,7 @@
 						#if (__COMPUTE__ >= 20)			
 						const float4*	posArray,				///< particle's positions (in)
 						#endif
-						const uint*		particleHash,			///< particle's hashes (in)
+						const hashKey*	particleHash,			///< particle's hashes (in)
 						neibdata*		neibsList,				///< neighbor's list (out)
 						const uint3		gridSize,				///< grid size
 						const float3	cellSize,				///< cell size
