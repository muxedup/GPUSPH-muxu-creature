/*  Copyright 2011-2013 Alexis Herault, Giuseppe Bilotta, Robert A. Dalrymple, Eugenio Rustico, Ciro Del Negro

    Istituto Nazionale di Geofisica e Vulcanologia
        Sezione di Catania, Catania, Italy

    Università di Catania, Catania, Italy

    Johns Hopkins University, Baltimore, MD

    This file is part of GPUSPH.

    GPUSPH is free software: you can redistribute it and/or modify
    it under the terms of the GNU General Public License as published by
    the Free Software Foundation, either version 3 of the License, or
    (at your option) any later version.

    GPUSPH is distributed in the hope that it will be useful,
    but WITHOUT ANY WARRANTY; without even the implied warranty of
    MERCHANTABILITY or FITNESS FOR A PARTICULAR PURPOSE.  See the
    GNU General Public License for more details.

    You should have received a copy of the GNU General Public License
    along with GPUSPH.  If not, see <http://www.gnu.org/licenses/>.
*/

/*
 * Device code.
 */
// TODO :
// We can also plan to have separate arrays for boundary parts
// one for the fixed boundary that is sorted only one time in the simulation
// an other one for moving boundary that will be sort with fluid particle
// and a last one for fluid particles. In this way we will compute interactions
// only on fluid particles.

#ifndef _BUILDNEIBS_KERNEL_
#define _BUILDNEIBS_KERNEL_

#include "particledefine.h"
#include "textures.cuh"
#include "vector_math.h"

namespace cuneibs {
__constant__ uint d_maxneibsnum;
__device__ int d_numInteractions;
__device__ int d_maxNeibs;


// Compute address in grid from position (clamping to edges)
__device__ __forceinline__ uint
calcGridHash(const int3		gridPos,
			 const uint3	gridSize)
{
	return INTMUL(INTMUL(gridPos.z, gridSize.y), gridSize.x) + INTMUL(gridPos.y, gridSize.x) + gridPos.x;
}


/// Compute grid position from hash value
/*! Compute the grid position corresponding to the given hash. The position
 * 	should be in the range [0, gridSize.x - 1]x[0, gridSize.y - 1]x[0, gridSize.z - 1].
 *
 *	\param[in] gridHash : hash value
 *	\param[in] gridSize : grid size
 *
 *	\return grid position
 *
 *	Beware : no test is done by this function to ensure that hash value is valid.
 */
__device__ __forceinline__ int3
calcGridPosFromHash(const hashKey fullGridHash, const uint3 gridSize)
{
	const uint gridHash = (uint)(fullGridHash >> GRIDHASH_BITSHIFT);
	int3 gridPos;
	int temp = INTMUL(gridSize.y, gridSize.x);
	gridPos.z = gridHash/temp;
	temp = gridHash - gridPos.z*temp;
	gridPos.y = temp/gridSize.x;
	gridPos.x = temp - gridPos.y*gridSize.x;

	return gridPos;
}


/// Clamp grid position to edges according to periodicity
/*! This function clamp grid position to edges according to the chosen
 * periodicity, returns the new grid position and update the grid offset.
 *
 *	\param[in] gridPos : grid position to be clamped
 *	\param[in] gridOffset : grid offset
 *	\param[in] gridSize : grid size
 *
 * 	\pparam periodicbound : use periodic boundaries (0 ... 7)
 *
 * 	\return : new grid position
 */
//TODO: implement other periodicity than XPERIODIC
template <int periodicbound>
__device__ __forceinline__ int3
clampGridPos(const int3& gridPos, int3& gridOffset, const uint3& gridSize)
{
<<<<<<< HEAD
	int3 newGridPos = gridPos + gridOffset;
	// For the axis involved in periodicity the new grid position reflects
	// the periodicity and should not be clamped and the grid offset remains
	// unchanged
	if (periodicbound & XPERIODIC) {
		if (newGridPos.x < 0) newGridPos.x += gridSize.x;
		if (newGridPos.x >= gridSize.x) newGridPos.x -= gridSize.x;
	}
	if (!(periodicbound & XPERIODIC))
		newGridPos.x = max(0, min(gridPos.x, gridSize.x-1));

	// For the axis not involved in periodicity the new grid position
	// is equal the clamped old one and the grid offset is updated.
	newGridPos.y = max(0, min(newGridPos.y, gridSize.y-1));
	gridOffset.y = newGridPos.y - gridPos.y;
	newGridPos.z = max(0, min(newGridPos.z, gridSize.z-1));
	gridOffset.z = newGridPos.z - gridPos.z;

	return newGridPos;
=======
	gridPos.x = min(max(0, gridPos.x), gridSize.x-1);
	gridPos.y = min(max(0, gridPos.y), gridSize.y-1);
	gridPos.z = min(max(0, gridPos.z), gridSize.z-1);
	return INTMUL(INTMUL(gridPos.z, gridSize.y), gridSize.x) + INTMUL(gridPos.y, gridSize.x) + gridPos.x;
>>>>>>> db580281
}

/// Clamp grid position to edges without periodicity
/*! This function clamp grid position to edges according and
 * returns the new grid position and an updated grid offset.
 *
 *	\param[in] gridPos : grid position to be clamped
 *	\param[in/out] gridOffset : grid offset
 *	\param[in] gridSize : grid size
 *
 * 	\return : new grid position
 */
template <>
__device__ __forceinline__ int3
clampGridPos<0>(const int3& gridPos, int3& gridOffset, const uint3& gridSize)
{
	int3 newGridPos = gridPos + gridOffset;

	// Without periodicity the new grid position is clamped to edges
	newGridPos.x = max(0, min(newGridPos.x, gridSize.x-1));
	newGridPos.y = max(0, min(newGridPos.y, gridSize.y-1));
	newGridPos.z = max(0, min(newGridPos.z, gridSize.z-1));

	// In case of change in grid position the grid offset is updated
	gridOffset = newGridPos - gridPos;

	return newGridPos;
}

/// Updates particles hash value of particles and prepare the index table
/*! This kernel should be called before the sort. It
 * 		- updates hash values and relative positions for fluid and
 * 		object particles
 * 		- fill the particle's indexes array with current index
 *
 *	\param[in,out] posArray : particle's positions
 *	\param[in,out] particleHash : particle's hashes
 *	\param[out] particleIndex : particle's indexes
 *	\param[in] particleInfo : particle's informations
 *	\param[in] gridSize : grid size
 *	\param[in] cellSize : cell size
 *	\param[in] numParticles : total number of particles
 *
 *	\pparam periodicbound : use periodic boundaries (0 ... 7)
 */
//TODO: implement other periodicity than XPERIODIC
#define MOVINGNOTFLUID (PISTONPART | PISTONPART | PADDLEPART | GATEPART | OBJECTPART)
template <int periodicbound>
__global__ void
__launch_bounds__(BLOCK_SIZE_CALCHASH, MIN_BLOCKS_CALCHASH)
calcHashDevice(float4*			posArray,		///< particle's positions (in, out)
			   hashKey*			particleHash,	///< particle's hashes (in, out)
			   uint*			particleIndex,	///< particle's indexes (out)
			   const particleinfo*	particelInfo,	///< particle's informations (in)
			   const uint3		gridSize,		///< grid size
			   const float3		cellSize,		///< cell size
			   const uint		numParticles)	///< total number of particles
{
	const uint index = INTMUL(blockIdx.x,blockDim.x) + threadIdx.x;

	if (index >= numParticles)
		return;

	// Getting new pos relative to old cell
	float4 pos = posArray[index];
	const particleinfo info = particelInfo[index];

	// We compute new hash only for fluid and moving not fluid particles (object, moving boundaries)
	if (FLUID(info) || (type(info) & MOVINGNOTFLUID)) {
	//if (true) {
		// Getting the old grid hash
		hashKey gridHash = particleHash[index];

		// Getting grid address of old cell (computed from old hash)
		const int3 gridPos = calcGridPosFromHash(gridHash, gridSize);

		// Computing grid offset from new pos relative to old hash
		int3 gridOffset = make_int3(floor((as_float3(pos) + 0.5f*cellSize)/cellSize));

		// Compute new grid pos relative to cell, adjust grid offset and compute new cell hash
		gridHash = calcGridHash(clampGridPos<periodicbound>(gridPos, gridOffset, gridSize), gridSize);
#if HASH_KEY_SIZE >= 64
		gridHash <<= GRIDHASH_BITSHIFT
		gridHash |= id(pinfo[index]);
#endif

<<<<<<< HEAD
		// Adjust position
		as_float3(pos) -= gridOffset*cellSize;

		// Store grid hash, particle index and position relative to cell
		particleHash[index] = gridHash;
		posArray[index] = pos;
	}

	// Preparing particle index array for the sort phase
	particleIndex[index] = index;
}
#undef MOVINGNOTFLUID

/// Reorders particles data after the sort and updates cells informations
/*! This kernel should be called after the sort. It
 * 		- computes the index of the first and last particle of
 * 		each grid cell
 * 		- reorders the particle's data (position, velocity, ...)
 * 		according to particles index that have been previously
 * 		sorted during the sort phase
 *
 *	\param[out] cellStart : index of cells first particle
 *	\param[out] cellEnd : index of cells last particle
 *	\param[out] sortedPos : new sorted particle's positions
 *	\param[out] sortedVel : new sorted particle's velocities
 *	\param[out] sortedInfo : new sorted particle's informations
 *	\param[in] particleHash : previously sorted particle's hashes
 *	\param[in] particleIndex : previously sorted particle's indexes
 *	\param[in] numParticles : total number of particles
 *
 * In order to avoid WAR issues we use double buffering : the unsorted data
 * are read trough texture fetches and the sorted one written in a coalesced
 * way in global memory.
 */
__global__
__launch_bounds__(BLOCK_SIZE_REORDERDATA, MIN_BLOCKS_REORDERDATA)
void reorderDataAndFindCellStartDevice( uint*			cellStart,		///< index of cells first particle (out)
										uint*			cellEnd,		///< index of cells last particle (out)
										float4*			sortedPos,		///< new sorted particle's positions (out)
										float4*			sortedVel,		///< new sorted particle's velocities (out)
										particleinfo*	sortedInfo,		///< new sorted particle's informations (out)
										const hashKey*	particleHash,	///< previously sorted particle's hashes (in)
										const uint*		particleIndex,	///< previously sorted particle's hashes (in)
										const uint		numParticles)	///< total number of particles
=======
	if (INACTIVE(pos))
		gridHash = HASH_KEY_MAX;

	// store grid hash and particle index
	particleHash[index] = gridHash;
	particleIndex[index] = index;
}

__global__
__launch_bounds__(BLOCK_SIZE_REORDERDATA, MIN_BLOCKS_REORDERDATA)
void inverseParticleIndexDevice (	uint*	particleIndex,
					uint*	inversedParticleIndex,
					uint	numParticles)
{
	const uint index = INTMUL(blockIdx.x,blockDim.x) + threadIdx.x;
	
	if (index < numParticles) {
		int oldindex = particleIndex[index];
		inversedParticleIndex[oldindex] = index;
	}
}
__global__
__launch_bounds__(BLOCK_SIZE_REORDERDATA, MIN_BLOCKS_REORDERDATA)
void reorderDataAndFindCellStartDevice( uint*			cellStart,		// output: cell start index
										uint*			cellEnd,		// output: cell end index
										float4*			sortedPos,		// output: sorted positions
										float4*			sortedVel,		// output: sorted velocities
										particleinfo*		sortedInfo,		// output: sorted info
										float4*			sortedBoundElements,	// output: sorted boundary elements
										float4*			sortedGradGamma,	// output: sorted gradient gamma
										vertexinfo*		sortedVertices,		// output: sorted vertices
										float*			sortedPressure,		// output: sorted pressure
										float*			sortedTKE,			// output: k for k-e model
										float*			sortedEps,			// output: e for k-e model
										float*			sortedTurbVisc,		// output: eddy viscosity
										float*			sortedStrainRate,	// output: strain rate
										hashKey*		particleHash,		// input: sorted grid hashes
										uint*			particleIndex,		// input: sorted particle indices
										uint*			newNumParticles,	// output: number of active particles found
										uint			numParticles,
										uint*			inversedParticleIndex)
>>>>>>> db580281
{
	// Shared hash array of dimension blockSize + 1
	extern __shared__ uint sharedHash[];

	const uint index = INTMUL(blockIdx.x,blockDim.x) + threadIdx.x;

	uint hash;
	// Handle the case when number of particles is not multiple of block size
	if (index < numParticles) {
		hash = (uint)(particleHash[index] >> GRIDHASH_BITSHIFT);

		// Load hash data into shared memory so that we can look
		// at neighboring particle's hash value without loading
		// two hash values per thread
		sharedHash[threadIdx.x + 1] = hash;

		if (index > 0 && threadIdx.x == 0) {
			// first thread in block must load neighbor particle hash
			sharedHash[0] = (uint)(particleHash[index-1] >> GRIDHASH_BITSHIFT);
			}
	}

	__syncthreads();

	if (index < numParticles) {
		// If this particle has a different cell index to the previous
		// particle then it must be the first particle in the cell
		// or the first inactive particle.
		// Store the index of this particle as the new cell start and as
		// the previous cell end

		if (index == 0 || hash != sharedHash[threadIdx.x]) {
			// If it isn't the first particle, it must also be the cell end of
			if (index > 0)
				cellEnd[sharedHash[threadIdx.x]] = index;
			// if it isn't an inactive particle, it is also the start of the
			// new cell, otherwise, it's the number of active particles
			if (hash != HASH_KEY_MAX)
				cellStart[hash] = index;
			else {
				*newNumParticles = index;
			}
		}

		// if we are an inactive particle, we're done
		if (hash == HASH_KEY_MAX)
			return;

		if (index == numParticles - 1) {
			// we only get here if all particles are active
			cellEnd[hash] = index + 1;
			*newNumParticles = numParticles;
		}

<<<<<<< HEAD
		// Now use the sorted index to reorder particle's data
		const uint sortedIndex = particleIndex[index];
		const float4 pos = tex1Dfetch(posTex, sortedIndex);
		const float4 vel = tex1Dfetch(velTex, sortedIndex);
		const particleinfo info = tex1Dfetch(infoTex, sortedIndex);
=======
		// Now use the sorted index to reorder the pos and vel data
		uint sortedIndex = particleIndex[index];
		float4 pos = tex1Dfetch(posTex, sortedIndex);	   // macro does either global read or texture fetch
		float4 vel = tex1Dfetch(velTex, sortedIndex);	   // see particles_kernel.cuh
		particleinfo info = tex1Dfetch(infoTex, sortedIndex);
		float4 boundelement = tex1Dfetch(boundTex, sortedIndex);
		float4 gradgamma = tex1Dfetch(gamTex, sortedIndex);
		vertexinfo vertices = tex1Dfetch(vertTex, sortedIndex);
		float pressure = tex1Dfetch(presTex, sortedIndex);

		float keps_k = tex1Dfetch(keps_kTex, sortedIndex);
		float keps_e = tex1Dfetch(keps_eTex, sortedIndex);
		float tvisc = tex1Dfetch(tviscTex, sortedIndex);
		float strainrate = tex1Dfetch(strainTex, sortedIndex);
>>>>>>> db580281

		sortedPos[index] = pos;
		sortedVel[index] = vel;
		sortedInfo[index] = info;
		sortedBoundElements[index] = boundelement;
		sortedGradGamma[index] = gradgamma;
		sortedPressure[index] = pressure;
		
		sortedVertices[index].x = inversedParticleIndex[vertices.x];
		sortedVertices[index].y = inversedParticleIndex[vertices.y];
		sortedVertices[index].z = inversedParticleIndex[vertices.z];

		sortedTKE[index] = keps_k;
		sortedEps[index] = keps_e;
		sortedTurbVisc[index] = tvisc;
		sortedStrainRate[index] = strainrate;
	}
}


/// Find neighbors in a given cell
/*! This function look for neighbors of the current particle in
 * a given cell
 *
 *	\param[in] posArray : particle's positions
 *	\param[in] gridPos : current particle grid position
 *	\param[in] gridOffset : cell offset from current particle cell
 *	\param[in] cell : cell number
 *	\param[in] index : index of the current particle
 *	\param[in] pos : position of the current particle
 *	\param[in] gridSize : grid size
 *	\param[in] cellSize : cell size
 *	\param[in] numParticles : total number of particles
 *	\param[in] sqinfluenceradius : squared value of the influence radius
 *	\param[out] neibList : neighbor's list
 *	\param[in, out] neibs_num : current number of neighbors found for current particle
 *
 *	\pparam periodicbound : use periodic boundaries (0 ... 7)
 *
 * First and last particle index for grid cells and particle's informations
 * are read trough texture fetches.
 */
template <int periodicbound>
__device__ __forceinline__ void
neibsInCell(
			#if (__COMPUTE__ >= 20)			
			const float4*	posArray,	///< particle's positions (in)
			#endif
			int3			gridPos,	///< current particle grid position
			const int3		gridOffset,	///< cell offset from current particle grid position
			const uchar		cell,		///< cell number (0 ... 26)
			const uint		index,		///< current particle index
			float3			pos,		///< current particle position
			const uint3		gridSize,	///< grid size
			const float3	cellSize,	///< cell size
			const uint		numParticles,	///< total number of particles
			const float		sqinfluenceradius,	///< squared value of influence radius
			neibdata*		neibsList,	///< neighbor's list (out)
			uint&			neibs_num)	///< number of neighbors for the current particle
{
	// Compute the grid position of the current cell
	gridPos += gridOffset;

	// With periodic boundary when the neighboring cell grid position lies
	// outside the domain size we wrap it to the gridSize or 0 according
	// with the chosen periodicity
	// TODO: fix periodicity along multiple axis
	if (periodicbound) {
		// Periodicity along x axis
		if (gridPos.x < 0) {
			if (periodicbound & XPERIODIC)
				gridPos.x = gridSize.x - 1;
			else
				return;
		}
		else if (gridPos.x >= gridSize.x) {
			if (periodicbound & XPERIODIC)
				gridPos.x = 0;
			else
				return;
		}

		// Periodicity along y axis
		if (gridPos.y < 0) {
			if (periodicbound & YPERIODIC)
				gridPos.y = gridSize.y - 1;
			else
				return;
		}
		else if (gridPos.y >= gridSize.y) {
			if (periodicbound & YPERIODIC)
				gridPos.y = 0;
			else
				return;
		}

		// Periodicity along z axis
		if (gridPos.z < 0) {
			if (periodicbound & ZPERIODIC)
				gridPos.z = gridSize.z - 1;
			else
				return;
		}
		else if (gridPos.z >= gridSize.z) {
			if (periodicbound & ZPERIODIC)
				gridPos.z = 0;
			else
				return;
		}
	}
	// Without periodic boundary when the neighboring cell grid position lies
	// outside the domain size there is nothing to do
	else {
		if ((gridPos.x < 0) || (gridPos.x >= gridSize.x) ||
			(gridPos.y < 0) || (gridPos.y >= gridSize.y) ||
			(gridPos.z < 0) || (gridPos.z >= gridSize.z))
				return;
	}

	// Get hash value from grid position
	const uint gridHash = calcGridHash(gridPos, gridSize);

	// Get the first particle index of the cell
	const uint bucketStart = tex1Dfetch(cellStartTex, gridHash);

	// Return if the cell is empty
	if (bucketStart == 0xffffffff)
		return;

	// Substract gridOffset*cellsize to pos so we don't need to do it each time
	// we compute relPos respect to potential neighbor
	pos -= gridOffset*cellSize;

	// Get the last particle index of the cell
	const uint bucketEnd = tex1Dfetch(cellEndTex, gridHash);
	// Iterate over all particles in the cell
	bool encode_cell = true;
	for(uint neib_index = bucketStart; neib_index < bucketEnd; neib_index++) {

<<<<<<< HEAD
		// Testpoints are not considered in neighboring list of other particles since they are imaginary particles.
    	const particleinfo info = tex1Dfetch(infoTex, neib_index);
        if (!TESTPOINTS(info)) {
        	// Check for self interaction
			if (neib_index != index) {
				// Compute relative position between particle and potential neighbor
				// NOTE: using as_float3 instead of make_float3 result in a 25% performance loss
=======
	//Testpoints ( Testpoints are not considered in neighboring list of other particles since they are imaginary particles)
    	const particleinfo info = tex1Dfetch(infoTex, neib_index);
        if (!TESTPOINTS (info) && !PROBE(info)) {
			if (neib_index != index) {			  // check not interacting with self
>>>>>>> db580281
				#if (__COMPUTE__ >= 20)			
				const float3 relPos = pos - make_float3(posArray[neib_index]);
				#else
				const float3 relPos = pos - make_float3(tex1Dfetch(posTex, neib_index));
				#endif

				// Check if the squared distance is smaller than the squared influence radius
				// used for neighbor list construction
				if (sqlength(relPos) < sqinfluenceradius) {
					if (neibs_num < d_maxneibsnum) {
						neibsList[neibs_num*numParticles + index] =
								neib_index - bucketStart + ((encode_cell) ? ((cell + 1) << 11) : 0);
						encode_cell = false;
					}
					neibs_num++;
				}

			}
		} // if not Testpoints
	}

	return;
}


/// Builds particles neighbors list
/*! This kernel computes the neighbor's indexes of all particles.
 * In order to have best performance across different compute capabilities
 * particle's positions are read from global memory for compute capability
 * greather or equal to 2.0 and from texture otherwise.
 *
 *	\param[in] posArray : particle's positions
 *	\param[in] particleHash : particle's hashes
 *	\param[out] neibList : neighbor's list
 *	\param[in] gridSize : grid size
 *	\param[in] cellSize : cell size
 *	\param[in] numParticles : total number of particles
 *	\param[in] sqinfluenceradius : squared value of the influence radius
 *
 *	\pparam periodicbound : use periodic boundaries (0 ... 7)
 *	\pparam neibcount : compute maximum neighbor number (0, 1)
 *
 * First and last particle index for grid cells and particle's informations
 * are read trough texture fetches.
 */
template<int periodicbound, bool neibcount>
__global__ void
__launch_bounds__( BLOCK_SIZE_BUILDNEIBS, MIN_BLOCKS_BUILDNEIBS)
buildNeibsListDevice(   
						#if (__COMPUTE__ >= 20)			
						const float4*	posArray,				///< particle's positions (in)
						#endif
						const hashKey*	particleHash,			///< particle's hashes (in)
						neibdata*		neibsList,				///< neighbor's list (out)
						const uint3		gridSize,				///< grid size
						const float3	cellSize,				///< cell size
						const uint		numParticles,			///< total number of particles
						const float		sqinfluenceradius)		///< squared influence radius
{
	const uint index = INTMUL(blockIdx.x,blockDim.x) + threadIdx.x;

	uint neibs_num = 0;		// Number of neighbors for the current particle

	if (index < numParticles) {
		// Read particle info from texture
    	const particleinfo info = tex1Dfetch(infoTex, index);

		// Only fluid particle needs to have a boundary list
		// TODO: this is not true with dynamic boundary particles
		// so change that when implementing dynamics boundary parts
		// This is also not true for "Ferrand et al." boundary model,
		// where vertex particles also need to have a list of neighbours

<<<<<<< HEAD
		// Neighbor list is build for fluid, test and object particle's
		if (FLUID(info) || TESTPOINTS(info) || OBJECT(info)) {
			// Get particle position
=======
		// Neighboring list is calculated for testpoints and object points)
		if (FLUID(info) || TESTPOINTS (info) || OBJECT(info) || VERTEX(info) || PROBE(info)/*TODO: || BOUNDARY(info)*/) {
			// read particle position from global memory or texture according to architecture
>>>>>>> db580281
			#if (__COMPUTE__ >= 20)
			const float3 pos = make_float3(posArray[index]);
			#else
			const float3 pos = make_float3(tex1Dfetch(posTex, index));
			#endif

			// Get particle grid position computed from particle hash
			const int3 gridPos = calcGridPosFromHash(particleHash[index], gridSize);

			// Look trough the 26 neighboring cells and the current particle cell
			for(int z=-1; z<=1; z++) {
				for(int y=-1; y<=1; y++) {
					for(int x=-1; x<=1; x++) {
						neibsInCell<periodicbound>(
							#if (__COMPUTE__ >= 20)
							posArray, 
							#endif
							gridPos, make_int3(x, y, z), (x + 1) + (y + 1)*3 + (z + 1)*9, index, pos, gridSize, cellSize,
							numParticles, sqinfluenceradius, neibsList, neibs_num);
					}
				}
			}
		}
		
		// Setting the end marker
		if (neibs_num < d_maxneibsnum) {
			neibsList[neibs_num*numParticles + index] = 0xffff;
		}
	}
	
	if (neibcount) {
		// Shared memory reduction of per block maximum number of neighbors
		__shared__ volatile uint sm_neibs_num[BLOCK_SIZE_BUILDNEIBS];
		__shared__ volatile uint sm_neibs_max[BLOCK_SIZE_BUILDNEIBS];

		sm_neibs_num[threadIdx.x] = neibs_num;
		sm_neibs_max[threadIdx.x] = neibs_num;
		__syncthreads();

		uint i = blockDim.x/2;
		while (i != 0) {
			if (threadIdx.x < i) {
				sm_neibs_num[threadIdx.x] += sm_neibs_num[threadIdx.x + i];
				const float n1 = sm_neibs_max[threadIdx.x];
				const float n2 = sm_neibs_max[threadIdx.x + i];
				if (n2 > n1)
					sm_neibs_max[threadIdx.x] = n2;
			}
			__syncthreads();
			i /= 2;
		}

		if (!threadIdx.x) {
			atomicAdd(&d_numInteractions, sm_neibs_num[0]);
			atomicMax(&d_maxNeibs, sm_neibs_max[0]);
		}
	}
	return;
}
}
#endif<|MERGE_RESOLUTION|>--- conflicted
+++ resolved
@@ -98,7 +98,6 @@
 __device__ __forceinline__ int3
 clampGridPos(const int3& gridPos, int3& gridOffset, const uint3& gridSize)
 {
-<<<<<<< HEAD
 	int3 newGridPos = gridPos + gridOffset;
 	// For the axis involved in periodicity the new grid position reflects
 	// the periodicity and should not be clamped and the grid offset remains
@@ -118,12 +117,6 @@
 	gridOffset.z = newGridPos.z - gridPos.z;
 
 	return newGridPos;
-=======
-	gridPos.x = min(max(0, gridPos.x), gridSize.x-1);
-	gridPos.y = min(max(0, gridPos.y), gridSize.y-1);
-	gridPos.z = min(max(0, gridPos.z), gridSize.z-1);
-	return INTMUL(INTMUL(gridPos.z, gridSize.y), gridSize.x) + INTMUL(gridPos.y, gridSize.x) + gridPos.x;
->>>>>>> db580281
 }
 
 /// Clamp grid position to edges without periodicity
@@ -210,7 +203,6 @@
 		gridHash |= id(pinfo[index]);
 #endif
 
-<<<<<<< HEAD
 		// Adjust position
 		as_float3(pos) -= gridOffset*cellSize;
 
@@ -222,7 +214,23 @@
 	// Preparing particle index array for the sort phase
 	particleIndex[index] = index;
 }
+
+}
 #undef MOVINGNOTFLUID
+
+__global__
+__launch_bounds__(BLOCK_SIZE_REORDERDATA, MIN_BLOCKS_REORDERDATA)
+void inverseParticleIndexDevice (   uint*   particleIndex,
+                    uint*   inversedParticleIndex,
+                    uint    numParticles)
+{
+    const uint index = INTMUL(blockIdx.x,blockDim.x) + threadIdx.x;
+
+    if (index < numParticles) {
+        int oldindex = particleIndex[index];
+        inversedParticleIndex[oldindex] = index;
+    }
+}
 
 /// Reorders particles data after the sort and updates cells informations
 /*! This kernel should be called after the sort. It
@@ -252,38 +260,6 @@
 										float4*			sortedPos,		///< new sorted particle's positions (out)
 										float4*			sortedVel,		///< new sorted particle's velocities (out)
 										particleinfo*	sortedInfo,		///< new sorted particle's informations (out)
-										const hashKey*	particleHash,	///< previously sorted particle's hashes (in)
-										const uint*		particleIndex,	///< previously sorted particle's hashes (in)
-										const uint		numParticles)	///< total number of particles
-=======
-	if (INACTIVE(pos))
-		gridHash = HASH_KEY_MAX;
-
-	// store grid hash and particle index
-	particleHash[index] = gridHash;
-	particleIndex[index] = index;
-}
-
-__global__
-__launch_bounds__(BLOCK_SIZE_REORDERDATA, MIN_BLOCKS_REORDERDATA)
-void inverseParticleIndexDevice (	uint*	particleIndex,
-					uint*	inversedParticleIndex,
-					uint	numParticles)
-{
-	const uint index = INTMUL(blockIdx.x,blockDim.x) + threadIdx.x;
-	
-	if (index < numParticles) {
-		int oldindex = particleIndex[index];
-		inversedParticleIndex[oldindex] = index;
-	}
-}
-__global__
-__launch_bounds__(BLOCK_SIZE_REORDERDATA, MIN_BLOCKS_REORDERDATA)
-void reorderDataAndFindCellStartDevice( uint*			cellStart,		// output: cell start index
-										uint*			cellEnd,		// output: cell end index
-										float4*			sortedPos,		// output: sorted positions
-										float4*			sortedVel,		// output: sorted velocities
-										particleinfo*		sortedInfo,		// output: sorted info
 										float4*			sortedBoundElements,	// output: sorted boundary elements
 										float4*			sortedGradGamma,	// output: sorted gradient gamma
 										vertexinfo*		sortedVertices,		// output: sorted vertices
@@ -292,12 +268,10 @@
 										float*			sortedEps,			// output: e for k-e model
 										float*			sortedTurbVisc,		// output: eddy viscosity
 										float*			sortedStrainRate,	// output: strain rate
-										hashKey*		particleHash,		// input: sorted grid hashes
-										uint*			particleIndex,		// input: sorted particle indices
-										uint*			newNumParticles,	// output: number of active particles found
-										uint			numParticles,
-										uint*			inversedParticleIndex)
->>>>>>> db580281
+										const hashKey*	particleHash,	///< previously sorted particle's hashes (in)
+										const uint*		particleIndex,	///< previously sorted particle's hashes (in)
+										const uint		numParticles,	///< total number of particles
+										const uint*		inversedParticleIndex)
 {
 	// Shared hash array of dimension blockSize + 1
 	extern __shared__ uint sharedHash[];
@@ -352,28 +326,20 @@
 			*newNumParticles = numParticles;
 		}
 
-<<<<<<< HEAD
 		// Now use the sorted index to reorder particle's data
 		const uint sortedIndex = particleIndex[index];
 		const float4 pos = tex1Dfetch(posTex, sortedIndex);
 		const float4 vel = tex1Dfetch(velTex, sortedIndex);
 		const particleinfo info = tex1Dfetch(infoTex, sortedIndex);
-=======
-		// Now use the sorted index to reorder the pos and vel data
-		uint sortedIndex = particleIndex[index];
-		float4 pos = tex1Dfetch(posTex, sortedIndex);	   // macro does either global read or texture fetch
-		float4 vel = tex1Dfetch(velTex, sortedIndex);	   // see particles_kernel.cuh
-		particleinfo info = tex1Dfetch(infoTex, sortedIndex);
-		float4 boundelement = tex1Dfetch(boundTex, sortedIndex);
-		float4 gradgamma = tex1Dfetch(gamTex, sortedIndex);
-		vertexinfo vertices = tex1Dfetch(vertTex, sortedIndex);
-		float pressure = tex1Dfetch(presTex, sortedIndex);
-
-		float keps_k = tex1Dfetch(keps_kTex, sortedIndex);
-		float keps_e = tex1Dfetch(keps_eTex, sortedIndex);
-		float tvisc = tex1Dfetch(tviscTex, sortedIndex);
-		float strainrate = tex1Dfetch(strainTex, sortedIndex);
->>>>>>> db580281
+		const float4 boundelement = tex1Dfetch(boundTex, sortedIndex);
+		const float4 gradgamma = tex1Dfetch(gamTex, sortedIndex);
+		const vertexinfo vertices = tex1Dfetch(vertTex, sortedIndex);
+		const float pressure = tex1Dfetch(presTex, sortedIndex);
+
+		const float keps_k = tex1Dfetch(keps_kTex, sortedIndex);
+		const float keps_e = tex1Dfetch(keps_eTex, sortedIndex);
+		const float tvisc = tex1Dfetch(tviscTex, sortedIndex);
+		const float strainrate = tex1Dfetch(strainTex, sortedIndex);
 
 		sortedPos[index] = pos;
 		sortedVel[index] = vel;
@@ -513,20 +479,13 @@
 	bool encode_cell = true;
 	for(uint neib_index = bucketStart; neib_index < bucketEnd; neib_index++) {
 
-<<<<<<< HEAD
-		// Testpoints are not considered in neighboring list of other particles since they are imaginary particles.
+		// Test and probe points are not considered in neighboring list of other particles since they are imaginary particles.
     	const particleinfo info = tex1Dfetch(infoTex, neib_index);
-        if (!TESTPOINTS(info)) {
+        if (!TESTPOINTS (info) && !PROBE(info)) {
         	// Check for self interaction
 			if (neib_index != index) {
 				// Compute relative position between particle and potential neighbor
 				// NOTE: using as_float3 instead of make_float3 result in a 25% performance loss
-=======
-	//Testpoints ( Testpoints are not considered in neighboring list of other particles since they are imaginary particles)
-    	const particleinfo info = tex1Dfetch(infoTex, neib_index);
-        if (!TESTPOINTS (info) && !PROBE(info)) {
-			if (neib_index != index) {			  // check not interacting with self
->>>>>>> db580281
 				#if (__COMPUTE__ >= 20)			
 				const float3 relPos = pos - make_float3(posArray[neib_index]);
 				#else
@@ -600,15 +559,9 @@
 		// This is also not true for "Ferrand et al." boundary model,
 		// where vertex particles also need to have a list of neighbours
 
-<<<<<<< HEAD
-		// Neighbor list is build for fluid, test and object particle's
-		if (FLUID(info) || TESTPOINTS(info) || OBJECT(info)) {
+		// Neighbor list is build for fluid, object, vertex and probe particles
+		if (FLUID(info) || TESTPOINTS (info) || OBJECT(info) || VERTEX(info) || PROBE(info)/*TODO: || BOUNDARY(info)*/) {
 			// Get particle position
-=======
-		// Neighboring list is calculated for testpoints and object points)
-		if (FLUID(info) || TESTPOINTS (info) || OBJECT(info) || VERTEX(info) || PROBE(info)/*TODO: || BOUNDARY(info)*/) {
-			// read particle position from global memory or texture according to architecture
->>>>>>> db580281
 			#if (__COMPUTE__ >= 20)
 			const float3 pos = make_float3(posArray[index]);
 			#else
