--- conflicted
+++ resolved
@@ -128,10 +128,6 @@
 	return parts.size() + boundary_parts.size();
 }
 
-<<<<<<< HEAD
-void OpenChannel::copy_to_array(float4 *pos, float4 *vel, particleinfo *info, hashKey* hash)
-{
-=======
 void OpenChannel::copy_to_array(BufferList &buffers)
 {
 	float4 *pos = buffers.getData<BUFFER_POS>();
@@ -139,7 +135,6 @@
 	float4 *vel = buffers.getData<BUFFER_VEL>();
 	particleinfo *info = buffers.getData<BUFFER_INFO>();
 
->>>>>>> 08515c3e
 	std::cout << "Boundary parts: " << boundary_parts.size() << "\n";
 	for (uint i = 0; i < boundary_parts.size(); i++) {
 		vel[i] = make_float4(0, 0, 0, m_physparams.rho0[0]);
