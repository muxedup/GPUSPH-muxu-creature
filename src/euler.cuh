--- conflicted
+++ resolved
@@ -54,41 +54,24 @@
 seteulerrbsteprot(const float* rot, int numbodies);
 
 void
-<<<<<<< HEAD
 euler(	const float4*		oldPos,
 		const hashKey*		particleHash,
 		const float4*		oldVel,
+		const float*		oldTKE,
+		const float*		oldEps,
 		const particleinfo* info,
 		const float4*		forces,
+		float2*				keps_dkde,
 		const float4*		xsph,
 		float4*				newPos,
 		float4*				newVel,
+		float*				newTKE,
+		float*				newEps,
 		const uint			numParticles,
 		const float			dt,
 		const float			dt2,
 		const int			step,
 		const float			t,
 		const bool			xsphcorr);
-=======
-euler(	float4*		oldPos,
-		float4*		oldVel,
-		float*		oldTKE,
-		float*		oldEps,
-		particleinfo* info,
-		float4*		forces,
-		float2*		keps_dkde,
-		float4*		xsph,
-		float4*		newPos,
-		float4*		newVel,
-		float*		newTKE,
-		float*		newEps,
-		uint		numParticles,
-		float		dt,
-		float		dt2,
-		int			step,
-		float		t,
-		bool		xsphcorr,
-		bool		periodicbound);
->>>>>>> db580281
 }
 #endif