/*  Copyright 2011-2013 Alexis Herault, Giuseppe Bilotta, Robert A. Dalrymple, Eugenio Rustico, Ciro Del Negro

    Istituto Nazionale di Geofisica e Vulcanologia
        Sezione di Catania, Catania, Italy

    Università di Catania, Catania, Italy

    Johns Hopkins University, Baltimore, MD

    This file is part of GPUSPH.

    GPUSPH is free software: you can redistribute it and/or modify
    it under the terms of the GNU General Public License as published by
    the Free Software Foundation, either version 3 of the License, or
    (at your option) any later version.

    GPUSPH is distributed in the hope that it will be useful,
    but WITHOUT ANY WARRANTY; without even the implied warranty of
    MERCHANTABILITY or FITNESS FOR A PARTICULAR PURPOSE.  See the
    GNU General Public License for more details.

    You should have received a copy of the GNU General Public License
    along with GPUSPH.  If not, see <http://www.gnu.org/licenses/>.
*/

#include <cmath>
#include <iostream>
#include <stdexcept>
#ifdef __APPLE__
#include <OpenGl/gl.h>
#else
#include <GL/gl.h>
#endif

#include "SolitaryWave.h"
#include "particledefine.h"

#define MK_par 2

SolitaryWave::SolitaryWave(const Options &options) : Problem(options)
{
	// Size and origin of the simulation domain
	lx = 9.0;
	ly = 0.4;
	lz = 3.0;
	m_size = make_double3(lx, ly, lz);
	m_origin = make_double3(0.0, 0.0, 0.0);

	m_writerType = VTKWRITER;

	// Data for problem setup
	slope_length = 8.5f;
	h_length = 0.5f;
	height = .63f;
	beta = 4.2364*M_PI/180.0;

	// We have at least 1 moving boundary, the paddle
	m_mbnumber = 1;
	m_simparams.mbcallback = true;

	// Add objects to the tank
	icyl = 0;	// icyl = 0 means no cylinders
	icone = 0;	// icone = 0 means no cone
	// If presents, cylinders and cone are moving alltogether with
	// the same velocity
	if (icyl || icone)
		m_mbnumber++;

	i_use_bottom_plane = 1; // 1 for real plane instead of boundary parts

	// SPH parameters
	set_deltap(0.04f);  //0.005f;
	m_simparams.slength = 1.3f*m_deltap;
	m_simparams.kernelradius = 2.0f;
	m_simparams.kerneltype = WENDLAND;
	m_simparams.dt = 0.00013f;
	m_simparams.xsph = false;
	m_simparams.dtadapt = true;
	m_simparams.dtadaptfactor = 0.3;
	m_simparams.buildneibsfreq = 10;
	m_simparams.shepardfreq = 20;
	m_simparams.mlsfreq = 0;
	//m_simparams.visctype = ARTVISC;
	//m_simparams.visctype = KINEMATICVISC;
	m_simparams.visctype = SPSVISC;
	m_simparams.usedem = false;
	m_simparams.tend = 10.0;

	m_simparams.vorticity = true;
	m_simparams.boundarytype = LJ_BOUNDARY;  //LJ_BOUNDARY or MK_BOUNDARY

	// Physical parameters
	H = 0.45f;
	m_physparams.gravity = make_float3(0.0f, 0.0f, -9.81f);
	float g = length(m_physparams.gravity);

	m_physparams.set_density(0, 1000.0f, 7.0f, 20.f);
	m_physparams.numFluids = 1;
	float r0 = m_deltap;
	m_physparams.r0 = r0;

	m_physparams.artvisccoeff = 0.3f;
	m_physparams.kinematicvisc =  1.0e-6f;
	m_physparams.smagfactor = 0.12*0.12*m_deltap*m_deltap;
	m_physparams.kspsfactor = (2.0/3.0)*0.0066*m_deltap*m_deltap;
	m_physparams.epsartvisc = 0.01*m_simparams.slength*m_simparams.slength;

	// BC when using LJ
	m_physparams.dcoeff = 5.0f*g*H;
	//set p1coeff,p2coeff, epsxsph here if different from 12.,6., 0.5

	// BC when using MK
	m_physparams.MK_K = g*H;
	m_physparams.MK_d = 1.1*m_deltap/MK_par;
	m_physparams.MK_beta = MK_par;

	//Wave paddle definition:  location, start & stop times
	MbCallBack& mbpistondata = m_mbcallbackdata[0];
	mbpistondata.type = PISTONPART;
	mbpistondata.origin = make_float3(r0, 0.0, 0.0);
	float amplitude = 0.2f;
	m_Hoh = amplitude/H;
	float kappa = sqrt((3*m_Hoh)/(4.0*H*H));
	float cel = sqrt(g*(H + amplitude));
	m_S = sqrt(16.0*amplitude*H/3.0);
	m_tau = 2.0*(3.8 + m_Hoh)/(kappa*cel);
//	std::cout << "m_tau: " << m_tau << "\n";
	mbpistondata.tstart = 0.2f;
	mbpistondata.tend = m_tau;
	// Call mb_callback for piston a first time to initialise
	// values set by the call back function
	mb_callback(0.0, 0.0, 0);

	// Moving boundary initialisation data for cylinders and cone
	// used only if needed(cyl = 1 or cone = 1)
	MbCallBack& mbcyldata = m_mbcallbackdata[1];
	mbcyldata.type = GATEPART;
	mbcyldata.tstart = 0.0f;
	mbcyldata.tend =  1.0f;
	// Call mb_callback  for cylindres and cone a first time to initialise
	// values set by the call back function
	mb_callback(0.0, 0.0, 0);

	// Drawing and saving times
	m_displayinterval = 0.001f;
	m_writefreq = 100;
	m_screenshotfreq = 100;

	// Name of problem used for directory creation
	m_name = "SolitaryWave";
	create_problem_dir();
}


SolitaryWave::~SolitaryWave(void)
{
	release_memory();
}


void SolitaryWave::release_memory(void)
{
	parts.clear();
	boundary_parts.clear();
	gate_parts.clear();
	piston_parts.clear();
}


MbCallBack& SolitaryWave::mb_callback(const float t, const float dt, const int i)
{
	switch (i) {
		// Piston
		case 0:
			{
			MbCallBack& mbpistondata = m_mbcallbackdata[0];
			mbpistondata.type = PISTONPART;
			const float posx = mbpistondata.origin.x;
			if (t >= mbpistondata.tstart && t < mbpistondata.tend) {
				float arg = 2.0*((3.8 + m_Hoh)*((t - mbpistondata.tstart)/m_tau - 0.5)
							- 2.0*m_Hoh*((posx/m_S) - 0.5));
				mbpistondata.disp.x = m_S*(1.0 + tanh(arg))/2.0;
				mbpistondata.vel.x = (3.8 + m_Hoh)*m_S/(m_tau*cosh(arg)*cosh(arg));
			}
			else {
				mbpistondata.vel.x = 0;
				}
			}
			break;

		// Cylinders and cone
		case 1:
			{
			MbCallBack& mbcyldata = m_mbcallbackdata[1];
			if (t >= mbcyldata.tstart && t < mbcyldata.tend) {
				mbcyldata.vel = make_float3(0.0f, 0.0f, 0.5f);
				mbcyldata.disp += mbcyldata.vel*dt;
				}
			else
				mbcyldata.vel = make_float3(0.0f, 0.0f, 0.0f);
			break;
			}

		default:
			throw runtime_error("Incorrect moving boundary object number");
			break;
		}

	return m_mbcallbackdata[i];
}


int SolitaryWave::fill_parts()
{
	const float r0 = m_physparams.r0;
	const float width = ly;

	const float br = (m_simparams.boundarytype == MK_BOUNDARY ? m_deltap/MK_par : r0);

	experiment_box = Cube(Point(0, 0, 0), Vector(h_length + slope_length, 0, 0),
                     Vector(0, width, 0), Vector(0, 0, height));

	boundary_parts.reserve(100);
	parts.reserve(34000);
	gate_parts.reserve(2000);
	piston_parts.reserve(500);

	MbCallBack& mbpistondata = m_mbcallbackdata[0];
	Rect piston = Rect(Point(mbpistondata.origin),
						Vector(0, width, 0), Vector(0, 0, height));
	piston.SetPartMass(m_deltap, m_physparams.rho0[0]);
	piston.Fill(piston_parts, br, true);

	if (i_use_bottom_plane == 0) {
	   experiment_box1 = Rect(Point(h_length, 0, 0), Vector(0, width, 0),
			Vector(slope_length/cos(beta), 0.0, slope_length*tan(beta)));
	   experiment_box1.SetPartMass(m_deltap, m_physparams.rho0[0]);
	   experiment_box1.Fill(boundary_parts,br,true);
	   std::cout << "bottom rectangle defined" <<"\n";
	   }

	if (icyl == 1) {
		Point p1 = Point(h_length + slope_length/(cos(beta)*10), width/2, -height);
		Point p2 = Point(h_length + slope_length/(cos(beta)*10), width/6,  -height);
		Point p3 = Point(h_length + slope_length/(cos(beta)*10), 5*width/6, -height);
		Point p4 = Point(h_length + slope_length/(cos(beta)*5), 0, -height);
		Point p5 = Point(h_length + slope_length/(cos(beta)*5),  width/3, -height);
		Point p6 = Point(h_length + slope_length/(cos(beta)*5), 2*width/3, -height);
		Point p7 = Point(h_length + slope_length/(cos(beta)*5),  width, -height);
		Point p8 = Point(h_length + 3*slope_length/(cos(beta)*10),  width/6, -height);
		Point p9 = Point(h_length + 3*slope_length/(cos(beta)*10),  width/2, -height);
		Point p10 = Point(h_length+ 3*slope_length/(cos(beta)*10), 5*width/6, -height);
		Point p11 = Point(h_length+ 4*slope_length/(cos(beta)*10), width/2, -height*.75);

	    cyl1 = Cylinder(p1,Vector(.05, 0, 0),Vector(0,0,height));
	    cyl1.SetPartMass(m_deltap, m_physparams.rho0[0]);
	    cyl1.FillBorder(gate_parts, br, true, true);
		cyl2 = Cylinder(p2,Vector(.025, 0, 0),Vector(0,0,height));
		cyl2.SetPartMass(m_deltap, m_physparams.rho0[0]);
		cyl2.FillBorder(gate_parts, br, false, false);
		cyl3 = Cylinder(p3,Vector(.025, 0, 0),Vector(0,0,height));
		cyl3.SetPartMass(m_deltap, m_physparams.rho0[0]);
		cyl3.FillBorder(gate_parts, br, false, false);
		cyl4 = Cylinder(p4,Vector(.025, 0, 0),Vector(0,0,height));
		cyl4.SetPartMass(m_deltap, m_physparams.rho0[0]);
		cyl4.FillBorder(gate_parts, br, false, false);
		cyl5  = Cylinder(p5,Vector(.025, 0, 0),Vector(0,0,height));
		cyl5.SetPartMass(m_deltap, m_physparams.rho0[0]);
		cyl5.FillBorder(gate_parts, br, false, false);
		cyl6 = Cylinder(p6,Vector(.025, 0, 0),Vector(0,0,height));
		cyl6.SetPartMass(m_deltap, m_physparams.rho0[0]);
		cyl6.FillBorder(gate_parts, br, false, false);
		cyl7 = Cylinder(p7,Vector(.025, 0, 0),Vector(0,0,height));
		cyl7.SetPartMass(m_deltap, m_physparams.rho0[0]);
		cyl7.FillBorder(gate_parts, br, false, false);
		cyl8 = Cylinder(p8,Vector(.025,0,0),Vector(0,0,height));
		cyl8.SetPartMass(m_deltap, m_physparams.rho0[0]);
		cyl8.FillBorder(gate_parts, br, false, false);
		cyl9 = Cylinder(p9,Vector(.025, 0, 0),Vector(0,0,height));
		cyl9.SetPartMass(m_deltap, m_physparams.rho0[0]);
		cyl9.FillBorder(gate_parts, br, false, false);
		cyl10 = Cylinder(p10,Vector(.025, 0, 0),Vector(0,0,height));
		cyl10.SetPartMass(m_deltap, m_physparams.rho0[0]);
		cyl10.FillBorder(gate_parts, br, false, false);
	}
	if (icone == 1) {
		Point p1 = Point(h_length + slope_length/(cos(beta)*10), width/2, -height);
		cone = Cone(p1,Vector(width/4,0.0,0.0), Vector(width/10,0.,0.), Vector(0,0,height));
		cone.SetPartMass(m_deltap, m_physparams.rho0[0]);
		cone.FillBorder(gate_parts, br, false, true);
    }

	Rect fluid;
	float z = 0;
	int n = 0;
	while (z < H) {
		z = n*m_deltap + 1.5*r0;    //z = n*m_deltap + 1.5*r0;
		float x = mbpistondata.origin.x + r0;
		float l = h_length + z/tan(beta) - 1.5*r0/sin(beta) - x;
		fluid = Rect(Point(x,  r0, z),
				Vector(0, width-2.0*r0, 0), Vector(l, 0, 0));
		fluid.SetPartMass(m_deltap, m_physparams.rho0[0]);
		fluid.Fill(parts, m_deltap, true);
		n++;
	 }

    return parts.size() + boundary_parts.size() + gate_parts.size() + piston_parts.size();
}


uint SolitaryWave::fill_planes()
{

    if (i_use_bottom_plane == 0) {
		return 5;
		}
	else {
		return 6;
		} //corresponds to number of planes
}


void SolitaryWave::copy_planes(float4 *planes, float *planediv)
{
	const float w = m_size.y;
	const float l = h_length + slope_length;

	//  plane is defined as a x + by +c z + d= 0
	planes[0] = make_float4(0, 0, 1.0, 0);   //bottom, where the first three numbers are the normal, and the last is d.
	planediv[0] = 1.0;
	planes[1] = make_float4(0, 1.0, 0, 0);   //wall
	planediv[1] = 1.0;
	planes[2] = make_float4(0, -1.0, 0, w); //far wall
	planediv[2] = 1.0;
	planes[3] = make_float4(1.0, 0, 0, 0);  //end
	planediv[3] = 1.0;
	planes[4] = make_float4(-1.0, 0, 0, l);  //one end
	planediv[4] = 1.0;
	if (i_use_bottom_plane == 1)  {
		planes[5] = make_float4(-sin(beta),0,cos(beta), h_length*sin(beta));  //sloping bottom starting at x=h_length
		planediv[5] = 1.0;
	}
}


<<<<<<< HEAD
void SolitaryWave::draw_boundary(float t)
{
	glColor3f(0.0, 1.0, 0.0);
	experiment_box.GLDraw();

	glColor3f(1.0, 0.0, 0.0);
	MbCallBack& mbpistondata = m_mbcallbackdata[0];
	glColor3f(1.0, 0.0, 0.0);
	Rect actual_piston = Rect(Point(mbpistondata.origin + mbpistondata.disp), Vector(0, m_size.y, 0),
				Vector(0, 0, height));
	actual_piston.GLDraw();

	glColor3f(0.5, 0.5, 1.0);
	const float displace = m_mbcallbackdata[1].disp.z;
	const float width = m_size.y;
	if (icyl ==1) {
		Point p1 = Point(h_length + slope_length/(cos(beta)*10), width/2,    -height + displace);
		Point p2 = Point(h_length + slope_length/(cos(beta)*10), width/6,    -height + displace);
		Point p3 = Point(h_length + slope_length/(cos(beta)*10), 5*width/6,  -height + displace);
		Point p4 = Point(h_length + slope_length/(cos(beta)*5), 0,           -height + displace);
		Point p5 = Point(h_length + slope_length/(cos(beta)*5),  width/3,    -height + displace);
		Point p6 = Point(h_length + slope_length/(cos(beta)*5), 2*width/3,   -height + displace);
		Point p7 = Point(h_length + slope_length/(cos(beta)*5),  width,      -height + displace);
		Point p8 = Point(h_length + 3*slope_length/(cos(beta)*10),  width/6, -height + displace);
		Point p9 = Point(h_length + 3*slope_length/(cos(beta)*10),  width/2, -height + displace);
		Point p10 = Point(h_length+ 3*slope_length/(cos(beta)*10), 5*width/6,-height + displace);
		Point p11 = Point(h_length+ 4*slope_length/(cos(beta)*10), width/2,  -height + displace);

		cyl1 = Cylinder(p1,Vector(.025,0,0),Vector(0,0,height));
		cyl1.GLDraw();
		cyl2 = Cylinder(p2,Vector(.025,0,0),Vector(0,0,height));
		cyl2.GLDraw();
		cyl3= Cylinder(p3,Vector(.025,0,0),Vector(0,0,height));
		cyl3.GLDraw();
		cyl4= Cylinder(p4,Vector(.025,0,0),Vector(0,0,height));
		cyl4.GLDraw();
		cyl5= Cylinder(p5,Vector(.025,0,0),Vector(0,0,height));
		cyl5.GLDraw();
		cyl6= Cylinder(p6,Vector(.025,0,0),Vector(0,0,height));
		cyl6.GLDraw();
		cyl7= Cylinder(p7,Vector(.025,0,0),Vector(0,0,height));
		cyl7.GLDraw();
		cyl8= Cylinder(p8,Vector(.025,0,0),Vector(0,0,height));
		cyl8.GLDraw();
		cyl9= Cylinder(p9,Vector(.025,0,0),Vector(0,0,height));
		cyl9.GLDraw();
		cyl10= Cylinder(p10,Vector(.025,0,0),Vector(0,0,height));
		cyl10.GLDraw();
		}

	if (icone == 1) {
		Point p1 = Point(h_length + slope_length/(cos(beta)*10), width/2, -height + displace);
		cone = Cone(p1,Vector(width/4,0.0,0.0), Vector(width/10,0.,0.), Vector(0,0,height));
		cone.GLDraw();
		}
}


void SolitaryWave::copy_to_array(float4 *pos, float4 *vel, particleinfo *info, uint* hash)
=======
void SolitaryWave::copy_to_array(float4 *pos, float4 *vel, particleinfo *info)
>>>>>>> d5900e29
{
	float4 localpos;
	uint hashvalue;

	std::cout << "\nBoundary parts: " << boundary_parts.size() << "\n";
		std::cout << "      "<< 0  <<"--"<< boundary_parts.size() << "\n";
	for (uint i = 0; i < boundary_parts.size(); i++) {
		calc_localpos_and_hash(boundary_parts[i], localpos, hashvalue);

		pos[i] = localpos;
		hash[i] = hashvalue;
		vel[i] = make_float4(0, 0, 0, m_physparams.rho0[0]);
		info[i]= make_particleinfo(BOUNDPART, 0, i);  // first is type, object, 3rd id
	}
	int j = boundary_parts.size();
	std::cout << "Boundary part mass:" << pos[j-1].w << "\n";

	std::cout << "\nPiston parts: " << piston_parts.size() << "\n";
	std::cout << "     " << j << "--" << j + piston_parts.size() << "\n";
	for (uint i = j; i < j + piston_parts.size(); i++) {
		calc_localpos_and_hash(piston_parts[i - j], localpos, hashvalue);

		pos[i] = localpos;
		hash[i] = hashvalue;
		vel[i] = make_float4(0, 0, 0, m_physparams.rho0[0]);
		info[i] = make_particleinfo(PISTONPART, 0, i);
	}
	j += piston_parts.size();
	std::cout << "Piston part mass:" << pos[j-1].w << "\n";

	std::cout << "\nGate parts: " << gate_parts.size() << "\n";
	std::cout << "       " << j << "--" << j+gate_parts.size() <<"\n";
	for (uint i = j; i < j + gate_parts.size(); i++) {
		calc_localpos_and_hash(gate_parts[i - j], localpos, hashvalue);

		pos[i] = localpos;
		hash[i] = hashvalue;
		vel[i] = make_float4(0, 0, 0, m_physparams.rho0[0]);
		info[i] = make_particleinfo(GATEPART, 1, i);
	}
	j += gate_parts.size();
	std::cout << "Gate part mass:" << pos[j-1].w << "\n";


	std::cout << "\nFluid parts: " << parts.size() << "\n";
	std::cout << "      "<< j  <<"--"<< j+ parts.size() << "\n";
	for (uint i = j; i < j + parts.size(); i++) {
		calc_localpos_and_hash(parts[i - j], localpos, hashvalue);

		pos[i] = localpos;
		hash[i] = hashvalue;
		// initializing density
		//       float rho = m_physparams.rho0*pow(1.+g*(H-pos[i].z)/m_physparams.bcoeff,1/m_physparams.gammacoeff);
		//        vel[i] = make_float4(0, 0, 0, rho);
		vel[i] = make_float4(0, 0, 0, m_physparams.rho0[0]);
	    info[i]= make_particleinfo(FLUIDPART,0,i);

	}
	j += parts.size();
	std::cout << "Fluid part mass:" << pos[j-1].w << "\n";

	std::cout << " Everything uploaded" <<"\n";
}
#undef MK_par<|MERGE_RESOLUTION|>--- conflicted
+++ resolved
@@ -343,69 +343,7 @@
 }
 
 
-<<<<<<< HEAD
-void SolitaryWave::draw_boundary(float t)
-{
-	glColor3f(0.0, 1.0, 0.0);
-	experiment_box.GLDraw();
-
-	glColor3f(1.0, 0.0, 0.0);
-	MbCallBack& mbpistondata = m_mbcallbackdata[0];
-	glColor3f(1.0, 0.0, 0.0);
-	Rect actual_piston = Rect(Point(mbpistondata.origin + mbpistondata.disp), Vector(0, m_size.y, 0),
-				Vector(0, 0, height));
-	actual_piston.GLDraw();
-
-	glColor3f(0.5, 0.5, 1.0);
-	const float displace = m_mbcallbackdata[1].disp.z;
-	const float width = m_size.y;
-	if (icyl ==1) {
-		Point p1 = Point(h_length + slope_length/(cos(beta)*10), width/2,    -height + displace);
-		Point p2 = Point(h_length + slope_length/(cos(beta)*10), width/6,    -height + displace);
-		Point p3 = Point(h_length + slope_length/(cos(beta)*10), 5*width/6,  -height + displace);
-		Point p4 = Point(h_length + slope_length/(cos(beta)*5), 0,           -height + displace);
-		Point p5 = Point(h_length + slope_length/(cos(beta)*5),  width/3,    -height + displace);
-		Point p6 = Point(h_length + slope_length/(cos(beta)*5), 2*width/3,   -height + displace);
-		Point p7 = Point(h_length + slope_length/(cos(beta)*5),  width,      -height + displace);
-		Point p8 = Point(h_length + 3*slope_length/(cos(beta)*10),  width/6, -height + displace);
-		Point p9 = Point(h_length + 3*slope_length/(cos(beta)*10),  width/2, -height + displace);
-		Point p10 = Point(h_length+ 3*slope_length/(cos(beta)*10), 5*width/6,-height + displace);
-		Point p11 = Point(h_length+ 4*slope_length/(cos(beta)*10), width/2,  -height + displace);
-
-		cyl1 = Cylinder(p1,Vector(.025,0,0),Vector(0,0,height));
-		cyl1.GLDraw();
-		cyl2 = Cylinder(p2,Vector(.025,0,0),Vector(0,0,height));
-		cyl2.GLDraw();
-		cyl3= Cylinder(p3,Vector(.025,0,0),Vector(0,0,height));
-		cyl3.GLDraw();
-		cyl4= Cylinder(p4,Vector(.025,0,0),Vector(0,0,height));
-		cyl4.GLDraw();
-		cyl5= Cylinder(p5,Vector(.025,0,0),Vector(0,0,height));
-		cyl5.GLDraw();
-		cyl6= Cylinder(p6,Vector(.025,0,0),Vector(0,0,height));
-		cyl6.GLDraw();
-		cyl7= Cylinder(p7,Vector(.025,0,0),Vector(0,0,height));
-		cyl7.GLDraw();
-		cyl8= Cylinder(p8,Vector(.025,0,0),Vector(0,0,height));
-		cyl8.GLDraw();
-		cyl9= Cylinder(p9,Vector(.025,0,0),Vector(0,0,height));
-		cyl9.GLDraw();
-		cyl10= Cylinder(p10,Vector(.025,0,0),Vector(0,0,height));
-		cyl10.GLDraw();
-		}
-
-	if (icone == 1) {
-		Point p1 = Point(h_length + slope_length/(cos(beta)*10), width/2, -height + displace);
-		cone = Cone(p1,Vector(width/4,0.0,0.0), Vector(width/10,0.,0.), Vector(0,0,height));
-		cone.GLDraw();
-		}
-}
-
-
 void SolitaryWave::copy_to_array(float4 *pos, float4 *vel, particleinfo *info, uint* hash)
-=======
-void SolitaryWave::copy_to_array(float4 *pos, float4 *vel, particleinfo *info)
->>>>>>> d5900e29
 {
 	float4 localpos;
 	uint hashvalue;
