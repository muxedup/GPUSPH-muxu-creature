--- conflicted
+++ resolved
@@ -103,11 +103,7 @@
 	m_physparams.epsartvisc = 0.01*m_simparams.slength*m_simparams.slength;
 
 	// Drawing and saving times
-<<<<<<< HEAD
-	add_writer(VTKWRITER, 0.05f);
-=======
 	add_writer(VTKWRITER, 0.05);
->>>>>>> 6f6416f6
 
 	// Name of problem used for directory creation
 	m_name = "DamBreak3D";
